Contents
--------

.. toctree::
      :caption: Getting Started
      :maxdepth: 2

      main.md
      quickstart.md
      CONTRIBUTING.md
      ref.rst

.. toctree::
      :caption: MAMMOTH features
      :maxdepth: 2

      config_config.md
      attention_bridges.md
      FAQ.md

.. toctree::
      :caption: Tutorials
      :maxdepth: 2

      prepare_data.md

.. toctree::
      :caption: Scripts
      :maxdepth: 2

      options/build_vocab.rst
      options/train.rst
      options/translate.rst
      options/server.rst


.. toctree::
      :caption: API
      :maxdepth: 2

<<<<<<< HEAD
      mammoth.rst
      mammoth.modules.rst
      mammoth.translation.rst
      mammoth.translate.translation_server.rst
      mammoth.inputters.rst


.. toctree::
      :caption: Legacy
      :maxdepth: 2

      legacy/FAQ.md
      legacy/im2text.md
      legacy/speech2text.md
      legacy/vid2text.rst
=======
      onmt.rst
      onmt.modules.rst
      onmt.translation.rst
      onmt.translate.translation_server.rst
      onmt.inputters.rst
>>>>>>> 470d4664
<|MERGE_RESOLUTION|>--- conflicted
+++ resolved
@@ -38,26 +38,8 @@
       :caption: API
       :maxdepth: 2
 
-<<<<<<< HEAD
       mammoth.rst
       mammoth.modules.rst
       mammoth.translation.rst
       mammoth.translate.translation_server.rst
-      mammoth.inputters.rst
-
-
-.. toctree::
-      :caption: Legacy
-      :maxdepth: 2
-
-      legacy/FAQ.md
-      legacy/im2text.md
-      legacy/speech2text.md
-      legacy/vid2text.rst
-=======
-      onmt.rst
-      onmt.modules.rst
-      onmt.translation.rst
-      onmt.translate.translation_server.rst
-      onmt.inputters.rst
->>>>>>> 470d4664
+      mammoth.inputters.rst