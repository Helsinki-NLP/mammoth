# Prepare Data

<<<<<<< HEAD
Before running these scripts, make sure that you have [installed](quickstart) Mamooth, which includes the dependencies required below.


## Quickstart: Europarl

In the [Quickstart tutorial](quickstart), we assume that you will download and preprocess the Europarl data by following the steps below.
=======
## UNPC
[UNPC](https://opus.nlpl.eu/UNPC/corpus/version/UNPC) consists of manually translated UN documents from the last 25 years (1990 to 2014) for the six official UN languages, Arabic, Chinese, English, French, Russian, and Spanish. 
We preprocess the data. You can download the processed data by:
```bash
wget https://mammoth-share.a3s.fi/unpc.tar
```
Or you can use the scripts provided by the tarball to process the data yourself. 

For references, please cite this reference: Ziemski, M., Junczys-Dowmunt, M., and Pouliquen, B., (2016), The United Nations Parallel Corpus, Language Resources and Evaluation (LREC’16), Portorož, Slovenia, May 2016.

## Europarl
>>>>>>> 9e6b79f0

### Step 1: Download the data
[Europarl parallel corpus](https://www.statmt.org/europarl/) is a multilingual resource extracted from European Parliament proceedings and contains texts in 21 European languages. Download the Release v7 - a further expanded and improved version of the Europarl corpus on 15 May 2012 - from the original website or 
download the processed data by us:
```bash
wget https://mammoth101.a3s.fi/europarl.tar.gz
mkdir europarl_data
tar –xvzf europarl.tar.gz.1 -C europarl_data
```
Note that the extracted dataset will require around 30GB of memory.

We use a SentencePiece tokenizer trained on OPUS Tatoeba Challenge data with 64k vocabulary size. Download the SentencePiece model and the vocabulary:
```bash
# Download the SentencePiece model
wget https://mammoth101.a3s.fi/opusTC.mul.64k.spm
# Download the vocabulary
wget https://mammoth101.a3s.fi/opusTC.mul.vocab.onmt

mkdir vocab
mv opusTC.mul.64k.spm vocab/.
mv opusTC.mul.vocab.onmt vocab/.
```
If you would like to create and use a custom sentencepiece tokenizer, take a look at the OPUS tutorial below.

### Step 2: Tokenization
Then, read parallel text data, processes it, and generates output files for training and validation sets. 
Here's a high-level summary of the main processing steps. For each language in 'langs,' 
- read parallel data files.
- clean the data by removing empty lines.
- shuffle the data randomly.
- tokenizes the text using SentencePiece and writes the tokenized data to separate output files for training and validation sets.

You're free to skip this step if you directly download the processed data.

```python
import random
import pathlib

import tqdm
import sentencepiece as sp

langs = ["bg", "cs"]

sp_path = 'vocab/opusTC.mul.64k.spm'
spm = sp.SentencePieceProcessor(model_file=sp_path)

input_dir = 'europarl_data/europarl'
output_dir = 'europarl_data/encoded'

for lang in tqdm.tqdm(langs):
    en_side_in = f'{input_dir}/{lang}-en/europarl-v7.{lang}-en.en'
    xx_side_in = f'{input_dir}/{lang}-en/europarl-v7.{lang}-en.{lang}'
    with open(xx_side_in) as xx_stream, open(en_side_in) as en_stream:
        data = zip(map(str.strip, xx_stream), map(str.strip, en_stream))
        data = [(xx, en) for xx, en in tqdm.tqdm(data, leave=False, desc=f'read {lang}') if xx and en] # drop empty lines
        random.shuffle(data)
    pathlib.Path(output_dir).mkdir(exist_ok=True) 
    en_side_out = f'{output_dir}/valid.{lang}-en.en.sp'
    xx_side_out = f'{output_dir}/valid.{lang}-en.{lang}.sp'
    with open(xx_side_out, 'w') as xx_stream, open(en_side_out, 'w') as en_stream:
        for xx, en in tqdm.tqdm(data[:1000], leave=False, desc=f'valid {lang}'):
            print(*spm.encode(xx, out_type=str), file=xx_stream)
            print(*spm.encode(en, out_type=str), file=en_stream)
    en_side_out = f'{output_dir}/train.{lang}-en.en.sp'
    xx_side_out = f'{output_dir}/train.{lang}-en.{lang}.sp'
    with open(xx_side_out, 'w') as xx_stream, open(en_side_out, 'w') as en_stream:
        for xx, en in tqdm.tqdm(data[1000:], leave=False, desc=f'train {lang}'):
            print(*spm.encode(xx, out_type=str), file=xx_stream)
            print(*spm.encode(en, out_type=str), file=en_stream)
```

The script will produce encoded datasets in `europarl_data/encoded` that you can further use for the training.


## OPUS 100

In this guideline, we will also create our custom sentencepiece tokenizer.

To do that, you will also need to compile a sentencepiece installation in your environment (not just pip install). 
Follow the instructions on [sentencepiece github](https://github.com/google/sentencepiece?tab=readme-ov-file#build-and-install-sentencepiece-command-line-tools-from-c-source).

After that, download the opus 100 dataset from [OPUS 100](https://opus.nlpl.eu/opus-100.php)

### Step 1: Set relevant paths, variables and download

```
SP_PATH=your/sentencepiece/path/build/src
DATA_PATH=your/path/to/save/dataset
# Download the default datasets into the $DATA_PATH; mkdir if it doesn't exist
mkdir -p $DATA_PATH

CUR_DIR=$(pwd)

# set vocabulary size and language pairs
vocab_sizes=(32000 16000 8000 4000 2000 1000)
input_sentence_size=10000000

cd $DATA_PATH
echo "Downloading and extracting Opus100"
wget -q --trust-server-names https://object.pouta.csc.fi/OPUS-100/v1.0/opus-100-corpus-v1.0.tar.gz
tar -xzvf opus-100-corpus-v1.0.tar.gz
cd $CUR_DIR

language_pairs=( $( ls $DATA_PATH/opus-100-corpus/v1.0/supervised/ ) )
```

### Step 2: Train SentencePiece models and get vocabs

Starting from here, original files are supposed to be in `$DATA_PATH`

```
echo "$0: Training SentencePiece models"
rm -f $DATA_PATH/train.txt
rm -f $DATA_PATH/train.en.txt
for lp in "${language_pairs[@]}"
do
IFS=- read sl tl <<< $lp
if [[ $sl = "en" ]]
then
other_lang=$tl
else
other_lang=$sl
fi
# train the SentencePiece model over the language other than english
sort -u $DATA_PATH/opus-100-corpus/v1.0/supervised/$lp/opus.$lp-train.$other_lang | shuf > $DATA_PATH/train.txt
for vocab_size in "${vocab_sizes[@]}"
do
echo "Training SentencePiece model for $other_lang with vocab size $vocab_size"
cd $SP_PATH
./spm_train --input=$DATA_PATH/train.txt \
            --model_prefix=$DATA_PATH/opus.$other_lang \
            --vocab_size=$vocab_size --character_coverage=0.98 \
            --input_sentence_size=$input_sentence_size --shuffle_input_sentence=true # to use a subset of sentences sampled from the entire training set
cd $CUR_DIR
if [ -f "$DATA_PATH"/opus."$other_lang".vocab ]
then
    # get vocab in onmt format
    cut -f 1 "$DATA_PATH"/opus."$other_lang".vocab > "$DATA_PATH"/opus."$other_lang".vocab.onmt
    break
fi
done
rm $DATA_PATH/train.txt
# append the english data to a file
cat $DATA_PATH/opus-100-corpus/v1.0/supervised/$lp/opus.$lp-train.en >> $DATA_PATH/train.en.txt

 # train the SentencePiece model for english
 echo "Training SentencePiece model for en"
 sort -u $DATA_PATH/train.en.txt | shuf -n $input_sentence_size > $DATA_PATH/train.txt
 rm $DATA_PATH/train.en.txt
 cd $SP_PATH
 ./spm_train --input=$DATA_PATH/train.txt --model_prefix=$DATA_PATH/opus.en \
             --vocab_size=${vocab_sizes[0]} --character_coverage=0.98 \
             --input_sentence_size=$input_sentence_size --shuffle_input_sentence=true # to use a subset of sentences sampled from the entire training set
# Other options to consider:
# --max_sentence_length=  # to set max length when filtering sentences
# --train_extremely_large_corpus=true
 cd $CUR_DIR
 rm $DATA_PATH/train.txt
fi
```

### Step 3: Parse train, valid and test sets for supervised translation directions
```
mkdir -p $DATA_PATH/supervised
for lp in "${language_pairs[@]}"
do
mkdir -p $DATA_PATH/supervised/$lp
IFS=- read sl tl <<< $lp

echo "$lp: parsing train data"
dir=$DATA_PATH/opus-100-corpus/v1.0/supervised
cd $SP_PATH
./spm_encode --model=$DATA_PATH/opus.$sl.model \
                < $dir/$lp/opus.$lp-train.$sl \
                > $DATA_PATH/supervised/$lp/opus.$lp-train.$sl.sp
./spm_encode --model=$DATA_PATH/opus.$tl.model \
                < $dir/$lp/opus.$lp-train.$tl \
                > $DATA_PATH/supervised/$lp/opus.$lp-train.$tl.sp
cd $CUR_DIR

if [ -f $dir/$lp/opus.$lp-dev.$sl ]
then
    echo "$lp: parsing dev data"
    cd $SP_PATH
    ./spm_encode --model=$DATA_PATH/opus.$sl.model \
                < $dir/$lp/opus.$lp-dev.$sl \
                > $DATA_PATH/supervised/$lp/opus.$lp-dev.$sl.sp
    ./spm_encode --model=$DATA_PATH/opus.$tl.model \
                < $dir/$lp/opus.$lp-dev.$tl \
                > $DATA_PATH/supervised/$lp/opus.$lp-dev.$tl.sp
    cd $CUR_DIR
else
    echo "$lp: dev data not found"
fi

if [ -f $dir/$lp/opus.$lp-test.$sl ]
then
    echo "$lp: parsing test data"
    cd $SP_PATH
    ./spm_encode --model=$DATA_PATH/opus.$sl.model \
                < $dir/$lp/opus.$lp-test.$sl \
                > $DATA_PATH/supervised/$lp/opus.$lp-test.$sl.sp
    ./spm_encode --model=$DATA_PATH/opus.$tl.model \
                < $dir/$lp/opus.$lp-test.$tl \
                > $DATA_PATH/supervised/$lp/opus.$lp-test.$tl.sp
    cd $CUR_DIR
else
    echo "$lp: test data not found"
fi
done
```

### Step 4: Parse the test sets for zero-shot translation directions
```
mkdir -p $DATA_PATH/zero-shot
for dir in $DATA_PATH/opus-100-corpus/v1.0/zero-shot/*
do
lp=$(basename $dir)  # get name of dir from full path
mkdir -p $DATA_PATH/zero-shot/$lp
echo "$lp: parsing zero-shot test data"
IFS=- read sl tl <<< $lp
cd $SP_PATH
./spm_encode --model=$DATA_PATH/opus.$sl.model \
            < $dir/opus.$lp-test.$sl \
            > $DATA_PATH/zero-shot/$lp/opus.$lp-test.$sl.sp
./spm_encode --model=$DATA_PATH/opus.$tl.model \
            < $dir/opus.$lp-test.$tl \
            > $DATA_PATH/zero-shot/$lp/opus.$lp-test.$tl.sp
cd $CUR_DIR
done
```<|MERGE_RESOLUTION|>--- conflicted
+++ resolved
@@ -1,25 +1,11 @@
 # Prepare Data
 
-<<<<<<< HEAD
 Before running these scripts, make sure that you have [installed](quickstart) Mamooth, which includes the dependencies required below.
 
 
 ## Quickstart: Europarl
 
 In the [Quickstart tutorial](quickstart), we assume that you will download and preprocess the Europarl data by following the steps below.
-=======
-## UNPC
-[UNPC](https://opus.nlpl.eu/UNPC/corpus/version/UNPC) consists of manually translated UN documents from the last 25 years (1990 to 2014) for the six official UN languages, Arabic, Chinese, English, French, Russian, and Spanish. 
-We preprocess the data. You can download the processed data by:
-```bash
-wget https://mammoth-share.a3s.fi/unpc.tar
-```
-Or you can use the scripts provided by the tarball to process the data yourself. 
-
-For references, please cite this reference: Ziemski, M., Junczys-Dowmunt, M., and Pouliquen, B., (2016), The United Nations Parallel Corpus, Language Resources and Evaluation (LREC’16), Portorož, Slovenia, May 2016.
-
-## Europarl
->>>>>>> 9e6b79f0
 
 ### Step 1: Download the data
 [Europarl parallel corpus](https://www.statmt.org/europarl/) is a multilingual resource extracted from European Parliament proceedings and contains texts in 21 European languages. Download the Release v7 - a further expanded and improved version of the Europarl corpus on 15 May 2012 - from the original website or 
@@ -93,6 +79,16 @@
 
 The script will produce encoded datasets in `europarl_data/encoded` that you can further use for the training.
 
+## UNPC
+[UNPC](https://opus.nlpl.eu/UNPC/corpus/version/UNPC) consists of manually translated UN documents from the last 25 years (1990 to 2014) for the six official UN languages, Arabic, Chinese, English, French, Russian, and Spanish. 
+We preprocess the data. You can download the processed data by:
+```bash
+wget https://mammoth-share.a3s.fi/unpc.tar
+```
+Or you can use the scripts provided by the tarball to process the data yourself. 
+
+For references, please cite this reference: Ziemski, M., Junczys-Dowmunt, M., and Pouliquen, B., (2016), The United Nations Parallel Corpus, Language Resources and Evaluation (LREC’16), Portorož, Slovenia, May 2016.
+
 
 ## OPUS 100
 
