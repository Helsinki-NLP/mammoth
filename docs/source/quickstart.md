

# Quickstart

Mammoth is a library for training modular language models supporting multi-node multi-GPU training. 

In the example below, we will show you how to configure Mamooth to train a machine translation model with language-specific encoders and decoders.

### Step 0: Install mammoth

```bash
pip install git+https://github.com/Helsinki-NLP/mammoth.git
```

Check out the [installation guide](install) to install in specific clusters.

### Step 1: Prepare the data

Before running the training, we will download data for chosen pairs of languages and create a sentencepiece tokenizer for the model.

**Refer to the data preparation [tutorial](prepare_data) for more details.**

In the following steps, we assume that you already have an encoded dataset containing `*.sp` file for `europarl` dataset, and languages `cs` and `bg`. Thus, your data directory `europarl_data/encoded` should contain 8 files in a format `{train/valid}.{cs/bg}-en.{cs/bg}.sp`. If you use other datasets, please update the paths in the configurations below.

### Step 2: Configurations

Mamooth uses configurations to build a new transformer model and configure your training settings, such as which modules are trained with the data from which languages.

Below are a few examples of training configurations that will work for you out-of-box in a one-node, two-GPU environment.

<details>
<summary>Task-specific encoders and decoders</summary>

In this example, we create a model with encoders and decoders **shared** for the specified languages. This is defined by `enc_sharing_group` and `enc_sharing_group`.

```yaml
# TRAINING CONFIG
world_size: 2
gpu_ranks: [0, 1]

batch_type: tokens
batch_size: 4096

# INPUT/OUTPUT VOCABULARY CONFIG

src_vocab:
  bg: vocab/opusTC.mul.vocab.onmt
  cs: vocab/opusTC.mul.vocab.onmt
  en: vocab/opusTC.mul.vocab.onmt
tgt_vocab:
  cs: vocab/opusTC.mul.vocab.onmt
  en: vocab/opusTC.mul.vocab.onmt

# MODEL CONFIG

model_dim: 512

tasks:
  train_bg-en:
    src_tgt: bg-en
    enc_sharing_group: [bg]
    dec_sharing_group: [en]
    node_gpu: "0:0"
    path_src: europarl_data/encoded/train.bg-en.bg.sp
    path_tgt: europarl_data/encoded/train.bg-en.en.sp
  train_cs-en:
    src_tgt: cs-en
    enc_sharing_group: [cs]
    dec_sharing_group: [en]
    node_gpu: "0:1"
    path_src: europarl_data/encoded/train.cs-en.cs.sp
    path_tgt: europarl_data/encoded/train.cs-en.en.sp
  train_en-cs:
    src_tgt: en-cs
    enc_sharing_group: [en]
    dec_sharing_group: [cs]
    node_gpu: "0:1"
    path_src: europarl_data/encoded/train.cs-en.en.sp
    path_tgt: europarl_data/encoded/train.cs-en.cs.sp

enc_layers: [6]
dec_layers: [6]
```
</details>


<details>
<summary>Arbitrarily shared layers in encoders and task-specific decoders</summary>

The training and vocab config is the same as in the previous example.

```yaml
# TRAINING CONFIG
world_size: 2
gpu_ranks: [0, 1]

batch_type: tokens
batch_size: 4096

# INPUT/OUTPUT VOCABULARY CONFIG

src_vocab:
  bg: vocab/opusTC.mul.vocab.onmt
  cs: vocab/opusTC.mul.vocab.onmt
  en: vocab/opusTC.mul.vocab.onmt
tgt_vocab:
  cs: vocab/opusTC.mul.vocab.onmt
  en: vocab/opusTC.mul.vocab.onmt

# MODEL CONFIG

model_dim: 512

tasks:
  train_bg-en:
    src_tgt: bg-en
    enc_sharing_group: [bg, all]
    dec_sharing_group: [en]
    node_gpu: "0:0"
    path_src: europarl_data/encoded/train.bg-en.bg.sp
    path_tgt: europarl_data/encoded/train.bg-en.en.sp
  train_cs-en:
    src_tgt: cs-en
    enc_sharing_group: [cs, all]
    dec_sharing_group: [en]
    node_gpu: "0:1"
    path_src: europarl_data/encoded/train.cs-en.cs.sp
    path_tgt: europarl_data/encoded/train.cs-en.en.sp
  train_en-cs:
    src_tgt: en-cs
    enc_sharing_group: [en, all]
    dec_sharing_group: [cs]
    node_gpu: "0:1"
    path_src: europarl_data/encoded/train.cs-en.en.sp
    path_tgt: europarl_data/encoded/train.cs-en.cs.sp

enc_layers: [4, 4]
dec_layers: [4]
```
</details>

<details>
<summary>Non-modular multilingual system </summary>

In this example, we share the input/output vocabulary over all languages. Hence, we define a vocabulary for an `all` language, that we use in the definition of the model.

```yaml
# TRAINING CONFIG
world_size: 2
gpu_ranks: [0, 1]

batch_type: tokens
batch_size: 4096

# INPUT/OUTPUT VOCABULARY CONFIG

src_vocab:
  all: vocab/opusTC.mul.vocab.onmt
tgt_vocab:
  all: vocab/opusTC.mul.vocab.onmt

# MODEL CONFIG

model_dim: 512

tasks:
  train_bg-en:
    src_tgt: all-all
    enc_sharing_group: [shared_enc]
    dec_sharing_group: [shared_dec]
    node_gpu: "0:0"
    path_src: europarl_data/encoded/train.bg-en.bg.sp
    path_tgt: europarl_data/encoded/train.bg-en.en.sp
  train_cs-en:
    src_tgt: all-all
    enc_sharing_group: [shared_enc]
    dec_sharing_group: [shared_dec]
    node_gpu: "0:1"
    path_src: europarl_data/encoded/train.cs-en.cs.sp
    path_tgt: europarl_data/encoded/train.cs-en.en.sp
  train_en-cs:
    src_tgt: all-all
    enc_sharing_group: [shared_enc]
    dec_sharing_group: [shared_dec]
    node_gpu: "0:1"
    path_src: europarl_data/encoded/train.cs-en.en.sp
    path_tgt: europarl_data/encoded/train.cs-en.cs.sp

enc_layers: [6]
dec_layers: [6]
```
</details>

**To proceed, copy-paste one of these configurations into a new file named `my_config.yaml`.**

For further information, check out the documentation of all parameters in **[train.py](options/train)**.

For more complex scenarios, we recommend our [automatic configuration generation tool](config_config) for generating your configurations. 

## Step 3: Start training

The running script will slightly differ depending on whether you want to run the training in a single-node (i.e. a single-machine) or multi-node setting:

### Single-node training

If you want to run your training on a single machine, simply run a python script `train.py`, possibly with a definition of your desired GPUs.

```shell
CUDA_VISIBLE_DEVICES=0,1 python train.py -config my_config.yaml -save_model output_dir -tensorboard -tensorboard_log_dir log_dir -node_rank 0
```

Note that when running `train.py`, you can use all the parameters from [train.py](options/train) as cmd arguments. In the case of duplicate arguments, the cmd parameters override the ones found in your config.yaml.

### Multi-node training

<<<<<<< HEAD
For the multi-node training, launch the training script, for example, through the Slurm manager, via:
=======
Now that you've prepared your data and configured the settings, it's time to initiate the training of your multilingual machine translation model using Mammoth. Follow these steps to launch the training script, for example, through the Slurm manager:
>>>>>>> 9e6b79f0

```bash
python -u "$@" --node_rank $SLURM_NODEID -u train.py \
    -config my_config.yaml \
    -save_model output_dir \
    -master_port 9974 -master_ip $SLURMD_NODENAME \
    -tensorboard -tensorboard_log_dir ${LOG_DIR}/${EXP_ID}
```
<!---
A complete example of training on the Europarl dataset is available at [MAMMOTH101](examples/train_mammoth_101.md).

<<<<<<< HEAD
TODO: figure out if there is something missing here from the train_mammoth_101.md
-->
=======
Explanation of Command:
   - `python -u "$@"`: Initiates the training script using Python.
   - `--node_rank $SLURM_NODEID`: Specifies the node rank using the environment variable provided by Slurm.
   - `-u ${PATH_TO_MAMMOTH}/train.py`: Specifies the path to the Mammoth training script.
   - `-config ${CONFIG_DIR}/your_config.yml`: Specifies the path to your configuration file.
   - `-save_model ${SAVE_DIR}/models/${EXP_ID}`: Defines the directory to save the trained models, incorporating an experiment identifier (`${EXP_ID}`).
   - `-master_port 9974 -master_ip $SLURMD_NODENAME`: Sets the master port and IP for communication.
   - `-tensorboard -tensorboard_log_dir ${LOG_DIR}/${EXP_ID}`: Enables TensorBoard logging, specifying the directory for TensorBoard logs.

Your training process has been initiated through the Slurm manager, leveraging the specified configuration settings. Monitor the progress through the provided logging and visualization tools. Adjust parameters as needed for your specific training requirements. You can also run the command on other workstations by modifying the parameters accordingly.



### Step 4: Translate

Now that you have successfully trained your multilingual machine translation model using Mammoth, it's time to put it to use for translation. 

```bash
python3 -u $MAMMOTH/translate.py \
  --config "${CONFIG_DIR}/your_config.yml" \
  --model "$model_checkpoint" \
  --task_id  "train_$src_lang-$tgt_lang" \
  --src "$path_to_src_language/$lang_pair.$src_lang.sp" \
  --output "$out_path/$src_lang-$tgt_lang.hyp.sp" \
  --gpu 0 --shard_size 0 \
  --batch_size 512
```

Follow these configs to translate text with your trained model.

- Provide necessary details using the following options:
   - Configuration File: `--config "${CONFIG_DIR}/your_config.yml"`
   - Model Checkpoint: `--model "$model_checkpoint"`
   - Translation Task: `--task_id "train_$src_lang-$tgt_lang"`

- Point to the source language file for translation:
   `--src "$path_to_src_language/$lang_pair.$src_lang.sp"`
- Define the path for saving the translated output: `--output "$out_path/$src_lang-$tgt_lang.hyp.sp"`
- Adjust GPU and batch size settings based on your requirements: `--gpu 0 --shard_size 0 --batch_size 512`
- We provide the model checkpoint trained using the encoder shared scheme described in [this tutorial](examples/sharing_schemes.md).
    ```bash
    wget https://mammoth-share.a3s.fi/encoder-shared-models.tar.gz
    ```

Congratulations! You've successfully translated text using your Mammoth model. Adjust the parameters as needed for your specific translation tasks.

### Further reading
A complete example of training on the Europarl dataset is available at [MAMMOTH101](examples/train_mammoth_101.md), and a complete example for configuring different sharing schemes is available at [MAMMOTH sharing schemes](examples/sharing_schemes.md).
>>>>>>> 9e6b79f0
<|MERGE_RESOLUTION|>--- conflicted
+++ resolved
@@ -203,7 +203,8 @@
 
 ### Single-node training
 
-If you want to run your training on a single machine, simply run a python script `train.py`, possibly with a definition of your desired GPUs.
+If you want to run your training on a single machine, simply run a python script `train.py`, possibly with a definition of your desired GPUs. 
+Note that the example config above assumes two GPUs available on one machine.
 
 ```shell
 CUDA_VISIBLE_DEVICES=0,1 python train.py -config my_config.yaml -save_model output_dir -tensorboard -tensorboard_log_dir log_dir -node_rank 0
@@ -213,11 +214,7 @@
 
 ### Multi-node training
 
-<<<<<<< HEAD
-For the multi-node training, launch the training script, for example, through the Slurm manager, via:
-=======
 Now that you've prepared your data and configured the settings, it's time to initiate the training of your multilingual machine translation model using Mammoth. Follow these steps to launch the training script, for example, through the Slurm manager:
->>>>>>> 9e6b79f0
 
 ```bash
 python -u "$@" --node_rank $SLURM_NODEID -u train.py \
@@ -226,13 +223,6 @@
     -master_port 9974 -master_ip $SLURMD_NODENAME \
     -tensorboard -tensorboard_log_dir ${LOG_DIR}/${EXP_ID}
 ```
-<!---
-A complete example of training on the Europarl dataset is available at [MAMMOTH101](examples/train_mammoth_101.md).
-
-<<<<<<< HEAD
-TODO: figure out if there is something missing here from the train_mammoth_101.md
--->
-=======
 Explanation of Command:
    - `python -u "$@"`: Initiates the training script using Python.
    - `--node_rank $SLURM_NODEID`: Specifies the node rank using the environment variable provided by Slurm.
@@ -280,5 +270,4 @@
 Congratulations! You've successfully translated text using your Mammoth model. Adjust the parameters as needed for your specific translation tasks.
 
 ### Further reading
-A complete example of training on the Europarl dataset is available at [MAMMOTH101](examples/train_mammoth_101.md), and a complete example for configuring different sharing schemes is available at [MAMMOTH sharing schemes](examples/sharing_schemes.md).
->>>>>>> 9e6b79f0
+A complete example of training on the Europarl dataset is available at [MAMMOTH101](examples/train_mammoth_101.md), and a complete example for configuring different sharing schemes is available at [MAMMOTH sharing schemes](examples/sharing_schemes.md).