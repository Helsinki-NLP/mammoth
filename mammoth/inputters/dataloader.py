import collections
import itertools
import math
import random

import torch

from mammoth.inputters.dataset import get_corpus
from mammoth.utils.logging import logger


# def infinite_iterator(iterable):
#     return itertools.chain.from_iterable(itertools.repeat(iterable))


def build_dataloader(dataset, batch_size, batch_type, pool_size=None, n_buckets=None, cycle=True, as_iter=True):
    """Convert an mammoth.inputters.ParallelCorpus into an infinite iterator of batches"""
    if not cycle:
        loader = InferenceBatcher(dataset, batch_size)
    else:
        # examples_stream = infinite_iterator(dataset)
        if batch_type == 'sents':
            n_buckets = 1

            def bucket_fn(_):
                return 0

            def numel_fn(_):
                return 1

        elif batch_type == 'tokens':

            def bucket_fn(example_dict):
                """map example dict to bucket index"""
                # subtract two for bos/eos
                src_len = min(len(example_dict['src']), n_buckets) - 2
                if 'tgt' in example_dict:
                    tgt_len = min(len(example_dict['tgt']), n_buckets) - 2
                else:
                    tgt_len = src_len
                # maybe dump it in the last bucket if it's just too long
                return src_len, tgt_len

            def numel_fn(example_dict):
                """count tokens in example"""
                if 'tgt' in example_dict:
                    true_size = len(example_dict['src']) + len(example_dict['tgt'])
                else:
                    true_size = len(example_dict['src'])
                return true_size

        loader = LookAheadBucketing(dataset, pool_size, n_buckets, batch_size, bucket_fn, numel_fn)
    return iter(loader) if as_iter else loader


DatasetMetadata = collections.namedtuple('DatasetMetadata', 'src_lang tgt_lang encoder_id decoder_id corpus_id')


class InferenceBatcher():
    """Iterator for inference"""
    def __init__(self, dataset, batch_size):
        self.examples_stream = dataset
        self.collate_fn = dataset.collate_fn
        self.batch_size = batch_size

    def __iter__(self):
        accum = []
        for example in iter(self.examples_stream):
            accum.append(example)
            if len(accum) >= self.batch_size:
                yield self.collate_fn(accum)
                accum = []
        if accum:
            yield self.collate_fn(accum)


class LookAheadBucketing():
<<<<<<< HEAD
    def __init__(self, dataset, look_ahead_size, n_buckets, batch_size, bucket_fn, numel_fn):
        self.dataset = dataset
        # actual generator of examples
        self.examples_stream = iter([])
        # tracks whether the stream needs to be restarted
        self._is_exhausted = True
=======
    def __init__(self, examples_stream, look_ahead_size, n_buckets, batch_size, bucket_fn, numel_fn, collate_fn):
        self.examples_stream = examples_stream
>>>>>>> ca5628db
        self.n_buckets = n_buckets
        self._buckets = [
            [
                []
                for _ in range(n_buckets)
            ]
            for _ in range(n_buckets)
        ]
        self._lens = [
            [
                0
                for _ in range(n_buckets)
            ]
            for _ in range(n_buckets)
        ]
        self.look_ahead_size = look_ahead_size
        self.batch_size = batch_size
        self.bucket_fn = bucket_fn
        self.numel_fn = numel_fn
        self.collate_fn = dataset.collate_fn
        self._init()

    def _init(self):
        logger.info('LookAheadBucketing: initialization start')
<<<<<<< HEAD
        self.examples_stream = iter(self.dataset)
        for example in range(self.look_ahead_size):
            self.maybe_replenish()
            if self._is_exhausted:
                break
        assert not self.is_empty(), 'Dataset contains no usable example!'
=======
        for example in itertools.islice(self.examples_stream, self.look_ahead_size):
            s_bucket, t_bucket = self.bucket_fn(example)
            self._buckets[s_bucket][t_bucket].append(example)
            self._lens[s_bucket][t_bucket] += 1
>>>>>>> ca5628db
        logger.info('LookAheadBucketing: initialization done')

    def maybe_replenish(self):
        """try to look up one more example to add to this reservoir."""
        try:
            example = next(self.examples_stream)
            s_bucket, t_bucket = self.bucket_fn(example)
<<<<<<< HEAD
            self._buckets[s_bucket][t_bucket].append(example)
            self._lens[s_bucket][t_bucket] += 1
            self._is_exhausted = False
=======
            creates_new_bucket = self._lens[s_bucket][t_bucket] == 0
            self._buckets[s_bucket][t_bucket].append(example)
            self._lens[s_bucket][t_bucket] += 1
            return creates_new_bucket
>>>>>>> ca5628db
        except StopIteration:
            self._is_exhausted = True

    def bucket_is_empty(self, s_idx, t_idx) -> bool:
        return self._lens[s_idx][t_idx] == 0

    def _choose_and_prepare_bucket(self, bucket_idx=None):
        """pick a bucket (at random unless specified) and prepare examples for iteration"""
        if bucket_idx is None:
            buckets = [(s, t) for s in range(self.n_buckets) for t in range(self.n_buckets)]
            weights = [self._lens[s][t] for s in range(self.n_buckets) for t in range(self.n_buckets)]
            s_bucket, t_bucket = random.choices(buckets, weights=weights, k=1)[0]
        # if bucket_idx >= len(self._buckets):
        #     import pdb; pdb.set_trace()
        # if len(self._prefetched[self._buckets[bucket_idx]]) == 0:
        #     import pdb; pdb.set_trace()
        random.shuffle(self._buckets[s_bucket][t_bucket])
        return s_bucket, t_bucket

    def is_empty(self):
        return all(size == 0 for len_array in self._lens for size in len_array)

    def _spiralling(self, s_idx, t_idx):
        def _seq():
            # from https://math.stackexchange.com/questions/163080/on-a-two-dimensional-grid-is-there-a-formula-i-can-use-to-spiral-coordinates-in#answer-3448361  # noqa: E501
            for n in itertools.count(1):
                k = math.ceil((math.sqrt(n) - 1) / 2.0)
                t = 2 * k + 1
                m = t ** 2
                t = t - 1
                if n >= m - t:
                    yield s_idx + k - (m - n), t_idx - k
                else:
                    m = m - t
                if n >= m - t:
                    yield s_idx - k, t_idx - k + (m - n)
                else:
                    m = m - t
                if n >= m - t:
                    yield s_idx - k + (m - n), t_idx + k
                else:
                    yield s_idx + k, t_idx + k - (m - n - t)

        offsets = _seq()
        offsets = itertools.takewhile(
            # this far out is obviously too far out
            lambda tup: (tup[0] < self.n_buckets * 2 + 1) and (tup[1] < self.n_buckets * 2 + 1),
            offsets,
        )
        offsets = filter(
            lambda tup: (0 <= tup[0] < self.n_buckets) and (0 <= tup[1] < self.n_buckets),
            offsets,
        )
        # below is an alternative break to line 169
        # num_usable_buckets = sum(int(size > 0) for len_array in self._lens for size in len_array)
        # offsets = itertools.islice(offsets, num_usable_buckets)
        yield from offsets

    def _spiralling(self, s_idx, t_idx):
        def _seq():
            # from https://math.stackexchange.com/questions/163080/
            # on-a-two-dimensional-grid-is-there-a-formula-i-can-use-to-spiral-coordinates-in#answer-3448361
            for n in itertools.count(1):
                k = math.ceil((math.sqrt(n) - 1) / 2.0)
                t = 2 * k + 1
                m = t ** 2
                t = t - 1
                if n >= m - t:
                    yield s_idx + k - (m - n), t_idx - k
                else:
                    m = m - t
                if n >= m - t:
                    yield s_idx - k, t_idx - k + (m - n)
                else:
                    m = m - t
                if n >= m - t:
                    yield s_idx - k + (m - n), t_idx + k
                else:
                    yield s_idx + k, t_idx + k - (m - n - t)

        offsets = map(lambda tup: (tup[0] + s_idx, tup[1] + t_idx),  _seq())
        offsets = filter(
            lambda tup: (0 <= tup[0] < self.n_buckets) and (0 <= tup[1] < self.n_buckets),
            offsets,
        )
        offsets = filter(
            lambda tup: self._lens[tup[0]][tup[1]] > 0,
            offsets,
        )
        yield from offsets

    def __iter__(self):
        while True:
            # 1. maybe we've exhausted both the stream and the buckets:
            # if so, we restart the example stream
            if self.is_empty() and self._is_exhausted:
                self._init()
            accum, cur_batch_size = [], 0
            # 2. pick a length at random
            smallest_bucket_idx = self._choose_and_prepare_bucket()
            current_bucket_idx = smallest_bucket_idx
            # 3. build batch
            batch_is_complete = False
<<<<<<< HEAD
            while not (batch_is_complete or self.is_empty()):
=======
            while not batch_is_complete:
                assert not self.is_empty(), 'Stream should never end!'
>>>>>>> ca5628db
                # maybe switch buckets
                current_bucket_idx = smallest_bucket_idx
                next_indices = self._spiralling(*current_bucket_idx)
                while self.bucket_is_empty(*current_bucket_idx):
                    current_bucket_idx = next(next_indices)
                # retrieve and process the example
                s_bucket, t_bucket = current_bucket_idx
                example = self._buckets[s_bucket][t_bucket].pop()
                self._lens[s_bucket][t_bucket] -= 1
                accum.append(example)
                numel = self.numel_fn(example)
                cur_batch_size += numel
                batch_is_complete = cur_batch_size >= self.batch_size

                # 4. try to replenish reservoir if possible
                # will also update self._is_exhausted
                self.maybe_replenish()

            yield self.collate_fn(accum)


class DynamicDatasetIter(object):
    """Yield batch from (multiple) plain text corpus.

    Args:
        corpora (dict[str, ParallelCorpus]): collections of corpora to iterate;
        corpora_info (dict[str, dict]): corpora infos correspond to corpora;
        transforms (dict[str, Transform]): transforms may be used by corpora;
        fields (dict[str, Field]): fields dict for convert corpora into Tensor;
        is_train (bool): True when generate data for training;
        batch_type (str): batching type to count on, choices=[tokens, sents];
        batch_size (int): numbers of examples in a batch;
        batch_size_multiple (int): make batch size multiply of this;
        data_type (str): input data type, currently only text;
        pool_size (int): accum this number of examples in a dynamic dataset;
        skip_empty_level (str): security level when encouter empty line;
        stride (int): iterate data files with this stride;
        offset (int): iterate data files with this offset.

    Attributes:
        dataset_adapter (DatasetAdapter): organize raw corpus to tensor adapt;
        mixer (MixingStrategy): the strategy to iterate corpora.
    """

    def __init__(
        self,
        task_queue_manager,
        opts,
        corpora_info,
        transforms_cls,
        vocabs_dict,
        is_train,
        batch_type,
        batch_size,
        batch_size_multiple,
        data_type="text",
        pool_size=2048,
        n_buckets=1024,
        skip_empty_level='warning',
    ):
        self.task_queue_manager = task_queue_manager
        self.opts = opts
        self.transforms_cls = transforms_cls
        self.vocabs_dict = vocabs_dict
        self.corpora_info = corpora_info
        self.is_train = is_train
        self.init_iterators = False

        self.batch_type = batch_type
        self.batch_size = batch_size
        self.batch_size_multiple = batch_size_multiple
        self.device = 'cpu'
        self.pool_size = pool_size
        self.n_buckets = n_buckets
        if skip_empty_level not in ['silent', 'warning', 'error']:
            raise ValueError(f"Invalid argument skip_empty_level={skip_empty_level}")
        self.skip_empty_level = skip_empty_level

    @classmethod
    def from_opts(cls, task_queue_manager, transforms_cls, vocabs_dict, opts, is_train):
        """Initilize `DynamicDatasetIter` with options parsed from `opts`."""
        batch_size = opts.batch_size if is_train else opts.valid_batch_size
        if opts.batch_size_multiple is not None:
            batch_size_multiple = opts.batch_size_multiple
        else:
            batch_size_multiple = 8 if opts.model_dtype == "fp16" else 1
        return cls(
            task_queue_manager,
            opts,
            opts.tasks,
            transforms_cls,
            vocabs_dict,
            is_train,
            opts.batch_type,
            batch_size,
            batch_size_multiple,
            data_type=opts.data_type,
            pool_size=opts.pool_size,
            n_buckets=opts.n_buckets,
            skip_empty_level=opts.skip_empty_level,
        )

    def _init_datasets(self):
        self.dataset_iterators = dict()
        for task in self.task_queue_manager.get_tasks():
            src_vocab = self.vocabs_dict[('src', task.src_lang)]
            tgt_vocab = self.vocabs_dict[('tgt', task.tgt_lang)]
            # merged_fields = {'src': src_fields['src'], 'tgt': tgt_fields['tgt']}
            # logger.debug(f'merged_fields {merged_fields}')

            metadata = task.get_serializable_metadata()

            device = torch.device(
                self.task_queue_manager.device_context.local_rank
                if self.task_queue_manager.device_context.is_gpu()
                else 'cpu'
            )

            # Case 1: we are training, and the task must contain some path to training data
            # Case 2: we are validation (hence self.is_train := False), we need an iterator
            # if and only the task defines validation data, i.e. if the key `path_valid_src`
            # is defined
            if self.is_train or self.opts.tasks[task.corpus_id].get('path_valid_src', None) is not None:
                corpus = get_corpus(
                    self.opts, task, src_vocab, tgt_vocab, is_train=self.is_train
                ).to(device)

                # iterator over minibatches
                ordered_iter = build_dataloader(
                    corpus,
                    self.batch_size,
                    self.batch_type,
                    self.pool_size,
                    n_buckets=self.n_buckets,
                    cycle=self.is_train,
                    as_iter=self.is_train,
                )

                self.dataset_iterators[task.corpus_id] = (ordered_iter, metadata)

        self.init_iterators = True

    def __iter__(self):
        if self.init_iterators is False:
            self._init_datasets()

        if not self.is_train:
            # to be absolutely clear: all the validation data is read per validation loop
            all_val_data = [
                zip(ordered_iter, itertools.repeat(metadata), itertools.repeat(0))
                for ordered_iter, metadata in self.dataset_iterators.values()
            ]
            yield from itertools.chain.from_iterable(all_val_data)

        else:
            # All minibatches with the same communication_batch_id should be trained on
            # before synching gradients between devices
            communication_batch_id = 0
            while True:
                for corpus_id in self.task_queue_manager.sample_corpus_ids(communication_batch_id):
                    ordered_iter, metadata = self.dataset_iterators[corpus_id]
                    batch = next(ordered_iter)
                    if communication_batch_id == 0:
                        # De-numericalize a few sentences for debugging
                        logger.warning(
                                f'src shape: {batch.src[0].shape} tgt shape: {batch.tgt.shape} '
                                f'batch size: {batch.batch_size}'
                        )
                        src_vocab = self.vocabs_dict[('src', metadata.src_lang)]
                        tgt_vocab = self.vocabs_dict[('tgt', metadata.tgt_lang)]
                        for sent_idx in range(3):
                            toks = [src_vocab.itos[tok_id.item()] for tok_id in batch.src[0][:, sent_idx, 0]]
                            logger.warning(f'{sent_idx} {metadata.src_lang} src: {" ".join(toks)}')
                            toks = [tgt_vocab.itos[tok_id.item()] for tok_id in batch.tgt[:, sent_idx, 0]]
                            logger.warning(f'{sent_idx} {metadata.tgt_lang} tgt: {" ".join(toks)}')
                    yield batch, metadata, communication_batch_id

                communication_batch_id += 1
                if communication_batch_id % 1000 == 0:
                    total = sum(self.task_queue_manager.sampled_task_counts.values())
                    logger.info(f'Task sampling distribution: (total {total})')
                    for task, count in self.task_queue_manager.sampled_task_counts.most_common():
                        logger.info(f'Task: {task}\tcount: {count}\t{100 * count / total} %')<|MERGE_RESOLUTION|>--- conflicted
+++ resolved
@@ -7,10 +7,6 @@
 
 from mammoth.inputters.dataset import get_corpus
 from mammoth.utils.logging import logger
-
-
-# def infinite_iterator(iterable):
-#     return itertools.chain.from_iterable(itertools.repeat(iterable))
 
 
 def build_dataloader(dataset, batch_size, batch_type, pool_size=None, n_buckets=None, cycle=True, as_iter=True):
@@ -18,7 +14,6 @@
     if not cycle:
         loader = InferenceBatcher(dataset, batch_size)
     else:
-        # examples_stream = infinite_iterator(dataset)
         if batch_type == 'sents':
             n_buckets = 1
 
@@ -75,17 +70,12 @@
 
 
 class LookAheadBucketing():
-<<<<<<< HEAD
     def __init__(self, dataset, look_ahead_size, n_buckets, batch_size, bucket_fn, numel_fn):
         self.dataset = dataset
         # actual generator of examples
         self.examples_stream = iter([])
         # tracks whether the stream needs to be restarted
         self._is_exhausted = True
-=======
-    def __init__(self, examples_stream, look_ahead_size, n_buckets, batch_size, bucket_fn, numel_fn, collate_fn):
-        self.examples_stream = examples_stream
->>>>>>> ca5628db
         self.n_buckets = n_buckets
         self._buckets = [
             [
@@ -110,19 +100,12 @@
 
     def _init(self):
         logger.info('LookAheadBucketing: initialization start')
-<<<<<<< HEAD
         self.examples_stream = iter(self.dataset)
         for example in range(self.look_ahead_size):
             self.maybe_replenish()
             if self._is_exhausted:
                 break
         assert not self.is_empty(), 'Dataset contains no usable example!'
-=======
-        for example in itertools.islice(self.examples_stream, self.look_ahead_size):
-            s_bucket, t_bucket = self.bucket_fn(example)
-            self._buckets[s_bucket][t_bucket].append(example)
-            self._lens[s_bucket][t_bucket] += 1
->>>>>>> ca5628db
         logger.info('LookAheadBucketing: initialization done')
 
     def maybe_replenish(self):
@@ -130,16 +113,9 @@
         try:
             example = next(self.examples_stream)
             s_bucket, t_bucket = self.bucket_fn(example)
-<<<<<<< HEAD
             self._buckets[s_bucket][t_bucket].append(example)
             self._lens[s_bucket][t_bucket] += 1
             self._is_exhausted = False
-=======
-            creates_new_bucket = self._lens[s_bucket][t_bucket] == 0
-            self._buckets[s_bucket][t_bucket].append(example)
-            self._lens[s_bucket][t_bucket] += 1
-            return creates_new_bucket
->>>>>>> ca5628db
         except StopIteration:
             self._is_exhausted = True
 
@@ -243,12 +219,7 @@
             current_bucket_idx = smallest_bucket_idx
             # 3. build batch
             batch_is_complete = False
-<<<<<<< HEAD
             while not (batch_is_complete or self.is_empty()):
-=======
-            while not batch_is_complete:
-                assert not self.is_empty(), 'Stream should never end!'
->>>>>>> ca5628db
                 # maybe switch buckets
                 current_bucket_idx = smallest_bucket_idx
                 next_indices = self._spiralling(*current_bucket_idx)
