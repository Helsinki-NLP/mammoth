"""
This file is for models creation, which consults options
and creates each encoder and decoder accordingly.
"""
import torch
import torch.nn as nn
from collections import defaultdict, OrderedDict
from functools import partial
from torch.nn.init import xavier_uniform_
from typing import Optional, List, Dict, Tuple
from mammoth.modules.x_tf import TransformerWrapper
from x_transformers.x_transformers import TokenEmbedding

from mammoth.distributed.components import (
    DistributedAdapter,
    DistributedComponent,
    DistributedDecoderAttentionLayersBlock,
    DistributedEncoderAttentionLayersBlock,
    Side,
)
from mammoth.modules.adapters import (
    AdaptedAttentionLayers,
    Adapter,
    FeedForwardAdapterLayer,
    LoraAdapterLayer,
)
from mammoth.inputters.vocab import Vocab
from mammoth.models import NMTModel
from mammoth.modules.attention_bridge import AttentionBridge
from mammoth.modules.layer_stack import AdaptedAttentionLayersStack, StackXcoder
from mammoth.utils.logging import logger
from mammoth.utils.misc import use_gpu
from torch.nn import Module
# embedding
import torch.nn.functional as F
class ByteEmbedding(Module):
    def __init__(self, dim, num_tokens, l2norm_embed = False):
        super().__init__()
        self.emb = nn.Embedding(num_tokens, dim)
        one_hot_matrix = F.one_hot(torch.arange(num_tokens)).float()
        one_hot_embed = torch.cat((one_hot_matrix, torch.zeros((num_tokens, dim - num_tokens))), dim=1)
        self.emb.weight = torch.nn.parameter.Parameter(one_hot_embed, requires_grad=False)
    def forward(self, x):
        token_emb = self.emb(x.long())
        return token_emb

TRANSFORMER_WRAPPER_OPTS = {
    'post_emb_norm',
    'tie_embedding',
    'use_abs_pos_emb',
    'scaled_sinu_pos_emb',
    'emb_frac_gradient',
}


def _combine_ordered_dicts(input_dicts: Dict[str, OrderedDict]) -> OrderedDict:
    result = []
    for prefix, input_dict in input_dicts.items():
        for key, item in input_dict.items():
            result.append((f'{prefix}{key}', item))
    return OrderedDict(result)


def uses_adapters(opts):
    return 'adapters' in opts and opts.adapters


def get_attention_layers_kwargs(
    side: Side,
    layer_stack_index,
    xcoder_id,
    model_opts,
):
    """Return arguments for x_transformers.AttentionLayers"""
    assert side in {Side.encoder, Side.decoder}, f'Invalid side "{side}"'
    depths = model_opts.enc_layers if side == Side.encoder else model_opts.dec_layers
    depth = depths[layer_stack_index]
    causal = side == Side.decoder
    cross_attend = side == Side.decoder
    is_last = layer_stack_index == len(depths) - 1
    pre_norm_has_final_norm = is_last
    kwargs = model_opts.x_transformers_opts if model_opts.x_transformers_opts else dict()
    kwargs = {key: val for key, val in kwargs.items() if key not in TRANSFORMER_WRAPPER_OPTS}
    kwargs.update({
        'dim': model_opts.model_dim,
        'depth': depth,
        'causal': causal,
        'cross_attend': cross_attend,
        'pre_norm_has_final_norm': pre_norm_has_final_norm,
    })
    return kwargs


def get_transformer_wrapper_kwargs(
    side: Side,
    model_opts,
):
    """Return arguments for x_transformers.TransformerWrapper"""
    assert side in {Side.encoder, Side.decoder}, f'Invalid side "{side}"'
    kwargs = model_opts.x_transformers_opts if model_opts.x_transformers_opts else dict()
    kwargs = {key: val for key, val in kwargs.items() if key in TRANSFORMER_WRAPPER_OPTS}
    max_seq_len = 0 if model_opts.max_length is None else model_opts.max_length
    kwargs.update({
        'max_seq_len': max_seq_len,
    })
    return kwargs


def build_xcoder(
    side: Side,
    model_opts,
    vocabs_dict: Dict[Tuple[str, str], Vocab],
    device,
    task_queue_manager,
    single_task: Optional[str] = None,
    token_embs: Optional[Dict[str, Vocab]] = None,
) -> StackXcoder:
    """
    Build a StackXcoder for use as either Encoder or Decoder.
    side: a Side enum from distributed components
    model_opts: options
    vocabs_dict: A dict mapping ('src'|'tgt', lang) to a Vocab.
    device: torch.device
    task_queue_manager: TaskQueueManager
    single_task: if a task_id string is given, the built model contains only the components necessary for that task.
    token_embs: to tie encoder and decoder embeddings, pass existing embeddings here.
    """
    my_components: List[DistributedComponent] = task_queue_manager.get_my_distributed_components()
    my_components = [
        component for component in my_components
        if hasattr(component, 'side') and component.side == side
    ]
    distributed_xcoder_class: type
    if side == Side.encoder:
        distributed_xcoder_class = DistributedEncoderAttentionLayersBlock
        side_str = 'encoder'
    else:
        distributed_xcoder_class = DistributedDecoderAttentionLayersBlock
        side_str = 'decoder'
    if single_task:
        my_components = [
            component for component in my_components
            if single_task in component.task_ids
        ]

    # Create AdaptedAttentionLayers objects (an extension of an x_transformers.AttentionLayers block)
    attention_layers_components = [
        component for component in my_components
        if isinstance(component, distributed_xcoder_class)
    ]
    attention_layer_blocks = defaultdict(dict)
    for component in attention_layers_components:
        layer_stack_index = component.layer_stack_index
        xcoder_id = component.xcoder_id
        attention_layers_kwargs = get_attention_layers_kwargs(
            side=side,
            layer_stack_index=layer_stack_index,
            xcoder_id=xcoder_id,
            model_opts=model_opts,
        )
        attention_layer_blocks[layer_stack_index][xcoder_id] = AdaptedAttentionLayers(
            layer_stack_index=layer_stack_index,
            xcoder_id=xcoder_id,
            **attention_layers_kwargs
        )

    # Create AdapterLayer objects and Adapter objects
    if uses_adapters(model_opts):
        adapter_components = [
            component for component in my_components
            if isinstance(component, DistributedAdapter) and component.side == side
        ]
        adapter_params_by_group = dict()
        for adapter_group, adapter_opts in model_opts.adapters[side_str].items():
            adapter_params_by_group[adapter_group] = {
                'layer_stack_index': adapter_opts['layer_stack_index'],
                'hidden_dim': adapter_opts['hidden_dim'],
                'layers': adapter_opts['layers'],
                'sub_ids': adapter_opts['ids'],
            }
        for component in adapter_components:
            adapter_params = adapter_params_by_group[component.adapter_group]
            if model_opts.adapter_type.lower() == 'lora':
                adapter_layer_func = partial(
                        LoraAdapterLayer,
                        dim=model_opts.model_dim,
                        r=adapter_params['hidden_dim'],
                    )
            elif model_opts.adapter_type.lower() == 'ff':
                mult = adapter_params['hidden_dim'] / model_opts.model_dim
                # TODO: make norm locations and glu configurable
                adapter_layer_func = partial(
                    FeedForwardAdapterLayer,
                    dim=model_opts.model_dim,
                    mult=mult,
                    pre_norm=True,
                    sandwich_norm=False,
                    glu=True,
                )
            else:
                raise ValueError(f'Unrecognized adapter_type {model_opts.adapter_type}')
            for sub_id in adapter_params['sub_ids']:
                for layer_idx in adapter_params['layers']:
                    adapter_layer = adapter_layer_func()
                    adapter = Adapter(
                        adapter_group=component.adapter_group,
                        sub_id=sub_id,
                    )
                    adapter.add_layer(layer_idx, adapter_layer)
                    layer_stack_index = adapter_params['layer_stack_index']
                    for attention_layers in attention_layer_blocks[layer_stack_index]:
                        attention_layers.add_adapter(adapter)

    # Create TokenEmbedding objects
    l2norm_embed = False
    if side == Side.encoder:
        all_langs = sorted(set(task_queue_manager.get_my_src_langs()))
    else:
        all_langs = sorted(set(task_queue_manager.get_my_tgt_langs()))
    side_alt_str = 'src' if side == Side.encoder else 'tgt'
    if token_embs is None:
        token_embs = dict()
    for lang in all_langs:
        if lang not in token_embs:
            vocab = vocabs_dict[(side_alt_str, lang)]
            Embedding = ByteEmbedding if model_opts.use_embeddingless else TokenEmbedding
            token_embs[lang] = Embedding(
                dim=model_opts.model_dim,
                num_tokens=len(vocab),
                l2norm_embed=l2norm_embed
            )
    # Create AdaptedAttentionLayersStack objects and TransformerWrapper objects
    tasks = task_queue_manager.get_my_tasks()
    if single_task:
        tasks = [task for task in tasks if task.corpus_id == single_task]
    transformer_wrappers = dict()
    transformer_wrapper_kwargs = get_transformer_wrapper_kwargs(
        side=side,
        model_opts=model_opts,
    )
    for task in tasks:
        if side == Side.encoder:
            xcoder_ids = task.encoder_id
        else:
            xcoder_ids = task.decoder_id
        attention_layers_stack = [
            attention_layer_blocks[layer_stack_index][xcoder_id]
            for layer_stack_index, xcoder_id in enumerate(xcoder_ids)
        ]
        adapted_attention_layers_stack = AdaptedAttentionLayersStack(
            attention_layers_stack=attention_layers_stack
        )

        lang = task.src_lang if side == Side.encoder else task.tgt_lang
        vocab = vocabs_dict[(side_alt_str, lang)]
        # Using custom extended TransformerWrapper to allow passing in an embedding
        transformer_wrapper = TransformerWrapper(
            num_tokens=len(vocab),
            attn_layers=adapted_attention_layers_stack,
            emb_dim=model_opts.model_dim,
            token_emb=token_embs[lang],
<<<<<<< HEAD
            initialize_embeddings=not (model_opts.use_embeddingless)
=======
            **transformer_wrapper_kwargs,
>>>>>>> 97bc2d90
        )
        transformer_wrappers[task.corpus_id] = transformer_wrapper

    # Create a StackXcoder
    stack_xcoder = StackXcoder(
        transformer_wrappers=transformer_wrappers,
        attention_layer_blocks=attention_layer_blocks,
        token_embs=token_embs,
    )
    return stack_xcoder


def build_attention_bridge(model_opts):
    attention_bridge = AttentionBridge.from_opts(model_opts)

    if model_opts.param_init != 0.0:
        for p in attention_bridge.parameters():
            p.data.uniform_(-model_opts.param_init, model_opts.param_init)
    if model_opts.param_init_glorot:
        for p in attention_bridge.parameters():
            if p.dim() > 1:
                xavier_uniform_(p, gain=nn.init.calculate_gain('relu'))
    return attention_bridge


def build_model(
    model_opts,
    opts,
    vocabs_dict,
    task_queue_manager,
    single_task=None,
):
    """Build a model from opts.

    Args:
        model_opts: the option loaded from checkpoint. It's important that
            the opts have been updated and validated. See
            :class:`mammoth.utils.parse.ArgumentParser`.
        opts: overriding options.
        vocabs_dict (dict[str, mammoth.inputters.Vocab]):
            `Vocab` objects for the model.
        task_queue_manager: TaskQueueManager
        single_task: corpus_id of task, to create a single-task model

    Returns:
        the NMTModel.
    """
    logger.info('Building model...')
    gpu = use_gpu(opts)
    if gpu:
        device = torch.device("cuda")
    else:
        device = torch.device("cpu")
    logger.info(device)

    encoder = build_xcoder(
        side=Side.encoder,
        model_opts=model_opts,
        vocabs_dict=vocabs_dict,
        device=device,
        task_queue_manager=task_queue_manager,
        single_task=single_task,
    )
    decoder = build_xcoder(
        side=Side.decoder,
        model_opts=model_opts,
        vocabs_dict=vocabs_dict,
        device=device,
        task_queue_manager=task_queue_manager,
        single_task=single_task,
    )
    attention_bridge = build_attention_bridge(model_opts)
    model = NMTModel(
        encoder=encoder,
        decoder=decoder,
        attention_bridge=attention_bridge
    )

    model.to(device)
    # logger.info(model)
    logger.info('Building model - done!')
    return model


def validate_optimizer_coverage(model, optimizer):
    trainable_model_params = {
        name: p for name, p in model.named_parameters()
        if p.requires_grad
    }
    optimized_params = set()
    for group in optimizer.param_groups:
        optimized_params.update(group['params'])
    missing_params = [
        name for name, p in trainable_model_params.items()
        if p not in optimized_params
    ]
    if len(missing_params) > 0:
        raise Exception(f'Missing optimizer for params: {sorted(missing_params)}')
    else:
        logger.info('All non-frozen parameters have an optimizer')<|MERGE_RESOLUTION|>--- conflicted
+++ resolved
@@ -259,11 +259,7 @@
             attn_layers=adapted_attention_layers_stack,
             emb_dim=model_opts.model_dim,
             token_emb=token_embs[lang],
-<<<<<<< HEAD
             initialize_embeddings=not (model_opts.use_embeddingless)
-=======
-            **transformer_wrapper_kwargs,
->>>>>>> 97bc2d90
         )
         transformer_wrappers[task.corpus_id] = transformer_wrapper
 
