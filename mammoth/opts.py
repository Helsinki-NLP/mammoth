--- conflicted
+++ resolved
@@ -638,15 +638,17 @@
         "--pool_size",
         type=int,
         default=2048,
-        help="Number of examples to dynamically pool before batching.",
+        help="(Maximum) number of examples to dynamically pool before batching.",
     )
     group.add(
         "-n_buckets",
         "--n_buckets",
         type=int,
-        default=1024,
-        help="When batch_type=tokens, maximum number of bins for batching.",
-    )
+        default=4,
+        help="The number of minibatches that will be yielded once bucketing is complete. "
+        "Recommended value: same as accum_count, or at least a multiple of it."
+    )
+
 
     group = parser.add_argument_group('Optimization')
     group.add(
@@ -826,28 +828,6 @@
     _add_logging_opts(parser, is_train=True)
 
 
-<<<<<<< HEAD
-=======
-def _add_train_dynamic_data(parser):
-    group = parser.add_argument_group("Dynamic data")
-    group.add(
-        "-pool_size",
-        "--pool_size",
-        type=int,
-        default=2048,
-        help="(Maximum) number of examples to dynamically pool before batching.",
-    )
-    group.add(
-        "-n_buckets",
-        "--n_buckets",
-        type=int,
-        default=4,
-        help="The number of minibatches that will be yielded once bucketing is complete. "
-        "Recommended value: same as accum_count, or at least a multiple of it."
-    )
-
-
->>>>>>> fc511564
 def train_opts(parser):
     """All options used in train."""
     # options relate to data preprare
