--- conflicted
+++ resolved
@@ -6,15 +6,8 @@
 import torch.nn as nn
 from onmt.rmsnorm_torch import RMSNorm
 from onmt.encoders.transformer import TransformerEncoderLayer
-<<<<<<< HEAD
-
-# from onmt.modules.position_ffn import ActivationFunction
-# import math
-=======
+
 from onmt.modules.multi_headed_attn import MultiHeadedAttention
-#from onmt.modules.position_ffn import ActivationFunction
-#import math
->>>>>>> e9c39898
 
 
 class BaseAttentionBridgeLayer(nn.Module):
@@ -151,12 +144,7 @@
             opt.ab_layer_norm,
         )
 
-<<<<<<< HEAD
-    def forward(self, enc_output, mask):
-=======
-
-    def forward(self, intermediate_output, encoder_output, mask=None):
->>>>>>> e9c39898
+    def forward(self, intermediate_output, encoder_output, mask=None):
         """
         intermediate_output: ``(batch, seq_len, hidden_dim)``
         enc_output: unused
@@ -357,20 +345,11 @@
         alphas = None
         orig_mask = mask
         for layer in self.layers:
-<<<<<<< HEAD
-            alphas, out = layer(out, mask)
-=======
             mask_ = orig_mask if isinstance(layer, PerceiverAttentionBridgeLayer) else mask
             alphas, out  = layer(out, enc_output, mask_)
->>>>>>> e9c39898
             if layer.is_fixed_length:
                 # In this case, we've ensured all batch items have a constant
                 # sequence length, so the mask is no longer required.
                 mask = None
-<<<<<<< HEAD
-        out = torch.transpose(out, 0, 1).contiguous()  # [hop, bsz, nhid]
-        return out, alphas  # [hop, bsz, nhid], [bsz, hop, srcseqlen]
-=======
         out =  torch.transpose(out, 0, 1).contiguous()
-        return out, alphas # [hop, bsz, nhid], [bsz, hop, srcseqlen]
->>>>>>> e9c39898
+        return out, alphas # [hop, bsz, nhid], [bsz, hop, srcseqlen]