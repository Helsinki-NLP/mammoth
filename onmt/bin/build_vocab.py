--- conflicted
+++ resolved
@@ -29,11 +29,6 @@
     set_random_seed(opts.seed, False)
     transforms_cls = get_transforms_cls(opts._all_transform)
 
-<<<<<<< HEAD
-=======
-    transforms = make_transforms(opts, transforms_cls, None)
-
->>>>>>> 582560be
     src_counters_by_lang = defaultdict(Counter)
     tgt_counters_by_lang = defaultdict(Counter)
 
@@ -56,7 +51,7 @@
             decoder_adapter_ids=None,
         )
 
-        transforms = make_transforms(opts, transforms_cls, fields, task=task)
+        transforms = make_transforms(opts, transforms_cls, vocabs=None, task=task)
 
         logger.info(f"Counter vocab from {corpus_id} {opts.n_sample} samples.")
         src_counter, tgt_counter = build_vocab_counts(
