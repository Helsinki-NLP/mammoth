--- conflicted
+++ resolved
@@ -154,35 +154,20 @@
         logger.info('No transforms found')
         all_specials = tuple(sorted(DEFAULT_SPECIALS))  # get_vocab produces distinct lists
 
-<<<<<<< HEAD
-    fields_dict = OrderedDict()
+    vocabs_dict = OrderedDict()
     # For creating fields, we use a task_queue_manager that doesn't filter by node and gpu
     global_task_queue_manager = TaskQueueManager.from_opt(opt)
-=======
-    vocabs_dict = OrderedDict()
-    # For creating fields, we use a scheduler that doesn't filter by node and gpu
-    global_scheduler = Scheduler(opt, node_rank=None, local_rank=None)
->>>>>>> 658f1139
 
     vocab_size = {'src': opt.src_vocab_size or None, 'tgt': opt.tgt_vocab_size or None}
     for side in ('src', 'tgt'):
-<<<<<<< HEAD
         for lang in global_task_queue_manager.get_langs(side):
             vocab_path = opt.__getattribute__(f'{side}_vocab')[lang]
-            fields_dict[(side, lang)] = init_train_prepare_fields_transforms(opt, vocab_path=vocab_path, side=side)
-    # for key, val in fields_dict:
-    #     print(f'{key}:\t{val}')
-
-    train_process = partial(single_main, fields_dict=fields_dict, global_task_queue_manager=global_task_queue_manager)
-=======
-        for lang, vocab_path in global_scheduler.get_vocabularies(opt, side=side):
             # FIXME: for now, all specials are passed to all vocabs, this could be finer-grained
             vocabs_dict[(side, lang)] = get_vocab(vocab_path, lang, vocab_size[side], specials=all_specials)
     # for key, val in fields_dict:
     #     print(f'{key}:\t{val}')
 
-    train_process = partial(single_main, vocabs_dict=vocabs_dict)
->>>>>>> 658f1139
+    train_process = partial(single_main, vocabs_dict=vocabs_dict, global_task_queue_manager=global_task_queue_manager)
 
     logger.debug(f"[{os.getpid()}] Initializing process group with: {current_env}")
 
