"""Module that contain iterator used for dynamic data."""
from itertools import cycle, chain, repeat

from torchtext.legacy.data import batch as torchtext_batch
from onmt.inputters import str2sortkey, max_tok_len, OrderedIterator
from onmt.inputters.corpus import build_corpora_iter, DatasetAdapter, get_corpus
from onmt.transforms import make_transforms
from onmt.utils.logging import logger


class MixingStrategy(object):
    """Mixing strategy that should be used in Data Iterator."""

    def __init__(self, iterables, weights):
        """Initilize neccessary attr."""
        self._valid_iterable(iterables, weights)
        self.iterables = iterables
        self.weights = weights

    def _valid_iterable(self, iterables, weights):
        iter_keys = iterables.keys()
        weight_keys = weights.keys()
        if iter_keys != weight_keys:
            raise ValueError(f"keys in {iterables} & {iterables} should be equal.")

    def __iter__(self):
        raise NotImplementedError


class SequentialMixer(MixingStrategy):
    """Generate data sequentially from `iterables` which is exhaustible."""

    def _iter_datasets(self):
        for ds_name, ds_weight in self.weights.items():
            for _ in range(ds_weight):
                yield ds_name

    def __iter__(self):
        for ds_name in self._iter_datasets():
            iterable = self.iterables[ds_name]
            yield from iterable


class WeightedMixer(MixingStrategy):
    """A mixing strategy that mix data weightedly and iterate infinitely."""

    def __init__(self, iterables, weights):
        super().__init__(iterables, weights)
        self._iterators = {}
        self._counts = {}
        for ds_name in self.iterables.keys():
            self._reset_iter(ds_name)

    def _logging(self):
        """Report corpora loading statistics."""
        msgs = []
        for ds_name, ds_count in self._counts.items():
            msgs.append(f"\t\t\t* {ds_name}: {ds_count}")
        logger.info("Weighted corpora loaded so far:\n" + "\n".join(msgs))

    def _reset_iter(self, ds_name):
        self._iterators[ds_name] = iter(self.iterables[ds_name])
        self._counts[ds_name] = self._counts.get(ds_name, 0) + 1

    def _iter_datasets(self):
        for ds_name, ds_weight in self.weights.items():
            for _ in range(ds_weight):
                yield ds_name

    def __iter__(self):
        for ds_name in cycle(self._iter_datasets()):
            iterator = self._iterators[ds_name]
            try:
                item = next(iterator)
            except StopIteration:
                self._reset_iter(ds_name)
                iterator = self._iterators[ds_name]
                item = next(iterator)
            finally:
                yield item


class DynamicDatasetIter(object):
    """Yield batch from (multiple) plain text corpus.

    Args:
        corpora (dict[str, ParallelCorpus]): collections of corpora to iterate;
        corpora_info (dict[str, dict]): corpora infos correspond to corpora;
        transforms (dict[str, Transform]): transforms may be used by corpora;
        fields (dict[str, Field]): fields dict for convert corpora into Tensor;
        is_train (bool): True when generate data for training;
        batch_type (str): batching type to count on, choices=[tokens, sents];
        batch_size (int): numbers of examples in a batch;
        batch_size_multiple (int): make batch size multiply of this;
        data_type (str): input data type, currently only text;
        bucket_size (int): accum this number of examples in a dynamic dataset;
        pool_factor (int): accum this number of batch before sorting;
        skip_empty_level (str): security level when encouter empty line;
        stride (int): iterate data files with this stride;
        offset (int): iterate data files with this offset.

    Attributes:
        batch_size_fn (function): functions to calculate batch_size;
        sort_key (function): functions define how to sort examples;
        dataset_adapter (DatasetAdapter): organize raw corpus to tensor adapt;
        mixer (MixingStrategy): the strategy to iterate corpora.
    """

    def __init__(
        self,
        task_queue_manager,
        opts,
        corpora_info,
        transforms_cls,
        fields_dict,
        is_train,
        batch_type,
        batch_size,
        batch_size_multiple,
        data_type="text",
        bucket_size=2048,
        pool_factor=8192,
        skip_empty_level='warning',
        stride=1,
        offset=0,
    ):
        self.task_queue_manager = task_queue_manager
        self.opts = opts
        self.transforms_cls = transforms_cls
        self.fields_dict = fields_dict
        self.corpora_info = corpora_info
        self.is_train = is_train
        self.init_iterators = False
        self.batch_size = batch_size
        self.batch_size_fn = max_tok_len if batch_type == "tokens" else None
        self.batch_size_multiple = batch_size_multiple
        self.device = 'cpu'
        self.sort_key = str2sortkey[data_type]
        self.bucket_size = bucket_size
        self.pool_factor = pool_factor
        if stride <= 0:
            raise ValueError(f"Invalid argument for stride={stride}.")
        self.stride = stride
        self.offset = offset
        if skip_empty_level not in ['silent', 'warning', 'error']:
            raise ValueError(f"Invalid argument skip_empty_level={skip_empty_level}")
        self.skip_empty_level = skip_empty_level

    @classmethod
    def from_opts(cls, task_queue_manager, transforms_cls, fields_dict, opts, is_train, stride=1, offset=0):
        """Initilize `DynamicDatasetIter` with options parsed from `opts`."""
        batch_size = opts.batch_size if is_train else opts.valid_batch_size
        if opts.batch_size_multiple is not None:
            batch_size_multiple = opts.batch_size_multiple
        else:
            batch_size_multiple = 8 if opts.model_dtype == "fp16" else 1
        return cls(
            task_queue_manager,
            opts,
            opts.data,
            transforms_cls,
            fields_dict,
            is_train,
            opts.batch_type,
            batch_size,
            batch_size_multiple,
            data_type=opts.data_type,
            bucket_size=opts.bucket_size,
            pool_factor=opts.pool_factor,
            skip_empty_level=opts.skip_empty_level,
            stride=stride,
            offset=offset,
        )

    def _init_datasets(self):
<<<<<<< HEAD
        self.dataset_iterators = dict()
        for tpl in self.scheduler.get_dataset_specs(self.fields_dict):
            (src_lang, tgt_lang, encoder_id, decoder_id, corpus_id, corpus, src_fields, tgt_fields) = tpl
=======
        self.dataset_iterators = []
        for task in self.task_queue_manager.get_tasks():
            src_fields = self.fields_dict[('src', task.src_lang)]
            tgt_fields = self.fields_dict[('tgt', task.tgt_lang)]
>>>>>>> a16e6baa
            merged_fields = {'src': src_fields['src'], 'tgt': tgt_fields['tgt']}
            logger.debug(f'merged_fields {merged_fields}')

            metadata = task.get_serializable_metadata()

            logger.debug(f'self.transforms_cls {self.transforms_cls}')
            if self.transforms_cls:
                transforms = make_transforms(self.opts, self.transforms_cls, merged_fields)
            else:
                print('No transforms defined')
                transforms = []

            corpus = get_corpus(self.opts, task.corpus_id, is_train=True)

            raw_iter = build_corpora_iter(
                task.corpus_id,
                corpus,
                transforms,
                self.corpora_info[task.corpus_id],
                skip_empty_level=self.skip_empty_level,
                stride=self.stride,
                offset=self.offset,
            )

            # We repeat the raw_iter object (an instance of ParallelCorpusIterator), rather
            # than cycling and cacheing through its __iter__ function. This avoids loading
            # the full corpus in memory.
            infinite_iter = chain.from_iterable(repeat(raw_iter))

            # iterator over lists of strings
            # each list is a bucket, not a minibatch
            bucketed_iter = self._bucketing(infinite_iter)

            # iterator over single-bucket torchtext datasets
            # transforms are applied here
            dataset_adapter = DatasetAdapter(merged_fields, self.is_train)
            transformed_iter = dataset_adapter.wrap(bucketed_iter)

            # iterator over minibatches
            ordered_iter = self._wrap_in_ordered_iterator(transformed_iter)

            self.dataset_iterators[corpus_id] = (ordered_iter, metadata)

        self.init_iterators = True

    def _bucketing(self, iterable):
        buckets = torchtext_batch(iterable, batch_size=self.bucket_size, batch_size_fn=None)
        yield from buckets

    def _wrap_in_ordered_iterator(self, transformed_iter):
        for bucket_dataset in transformed_iter:
            train_iter = OrderedIterator(
                bucket_dataset,
                self.batch_size,
                pool_factor=self.pool_factor,
                batch_size_fn=self.batch_size_fn,
                batch_size_multiple=self.batch_size_multiple,
                device=self.device,
                train=self.is_train,
                sort=False,
                sort_within_batch=True,
                sort_key=self.sort_key,
                repeat=False,
            )
            yield from train_iter

    def __iter__(self):
        if self.init_iterators is False:
            self._init_datasets()

        # All minibatches with the same communication_batch_id should be trained on
        # before synching gradients between devices
        communication_batch_id = 0
        while True:
            for corpus_id in self.scheduler.sample_corpus_ids(communication_batch_id):
                ordered_iter, metadata = self.dataset_iterators[corpus_id]
                yield next(ordered_iter), metadata, communication_batch_id
            communication_batch_id += 1<|MERGE_RESOLUTION|>--- conflicted
+++ resolved
@@ -173,16 +173,10 @@
         )
 
     def _init_datasets(self):
-<<<<<<< HEAD
         self.dataset_iterators = dict()
-        for tpl in self.scheduler.get_dataset_specs(self.fields_dict):
-            (src_lang, tgt_lang, encoder_id, decoder_id, corpus_id, corpus, src_fields, tgt_fields) = tpl
-=======
-        self.dataset_iterators = []
         for task in self.task_queue_manager.get_tasks():
             src_fields = self.fields_dict[('src', task.src_lang)]
             tgt_fields = self.fields_dict[('tgt', task.tgt_lang)]
->>>>>>> a16e6baa
             merged_fields = {'src': src_fields['src'], 'tgt': tgt_fields['tgt']}
             logger.debug(f'merged_fields {merged_fields}')
 
@@ -224,7 +218,7 @@
             # iterator over minibatches
             ordered_iter = self._wrap_in_ordered_iterator(transformed_iter)
 
-            self.dataset_iterators[corpus_id] = (ordered_iter, metadata)
+            self.dataset_iterators[task.corpus_id] = (ordered_iter, metadata)
 
         self.init_iterators = True
 
