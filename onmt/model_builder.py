"""
This file is for models creation, which consults options
and creates each encoder and decoder accordingly.
"""
import torch
import torch.nn as nn
from torch.nn.init import xavier_uniform_

from collections import defaultdict
# from torchtext.legacy.data import Field

import onmt.modules
from onmt.encoders import str2enc

from onmt.decoders import str2dec

from onmt.modules import Embeddings
from onmt.modules.embeddings import PluggableEmbeddings
from onmt.modules.util_class import Cast
from onmt.utils.misc import use_gpu
from onmt.utils.logging import logger
from onmt.utils.parse import ArgumentParser
from onmt.utils.module_splitter import create_bilingual_statedict
from onmt.constants import ModelTask, DefaultTokens

from onmt.attention_bridge import AttentionBridge


def build_embeddings(opt, vocab, for_encoder=True):
    """
    Args:
        opt: the option in current environment.
        vocab: stoi-ish object.
        for_encoder(bool): build Embeddings for encoder or decoder?
    """
    emb_dim = opt.src_word_vec_size if for_encoder else opt.tgt_word_vec_size
    word_padding_idx = vocab.stoi[DefaultTokens.PAD]
    opt.word_padding_idx = word_padding_idx

    freeze_word_vecs = opt.freeze_word_vecs_enc if for_encoder else opt.freeze_word_vecs_dec

    emb = Embeddings(
        word_vec_size=emb_dim,
        position_encoding=opt.position_encoding,
        dropout=opt.dropout[0] if type(opt.dropout) is list else opt.dropout,
        word_padding_idx=word_padding_idx,
        word_vocab_size=len(vocab),
        sparse=opt.optim == "sparseadam",
        freeze_word_vecs=freeze_word_vecs,
    )
    return emb


def build_encoder(opt, embeddings):
    """
    Various encoder dispatcher function.
    Args:
        opt: the option in current environment.
        embeddings (Embeddings): vocab embeddings for this encoder.
    """
    enc_type = opt.encoder_type if opt.model_type == "text" else opt.model_type
    return str2enc[enc_type].from_opt(opt, embeddings)


def build_decoder(opt, embeddings):
    """
    Various decoder dispatcher function.
    Args:
        opt: the option in current environment.
        embeddings (Embeddings): vocab embeddings for this decoder.
    """
    dec_type = "ifrnn" if opt.decoder_type == "rnn" and opt.input_feed else opt.decoder_type
    return str2dec[dec_type].from_opt(opt, embeddings)


def load_test_multitask_model(opt, model_path=None):
    """If a checkpoint ending with ".pt" returns a full model
    otherwise it builds a bilingual model"""
    if model_path is None:
        model_path = opt.models[0]

    opt.lang_pair = opt.lang_pair if opt.lang_pair else f'{opt.src_lang}-{opt.tgt_lang}'

    if model_path.endswith('.pt'):
        return load_test_model(opt, model_path)
    else:
        model_path = model_path if model_path.endswith('_') else f'{model_path}_'
        enc_path = model_path + opt.src_lang + '_enc.pt'
        dec_path = model_path + opt.tgt_lang + '_dec.pt'
        opt.generator = model_path + opt.tgt_lang + '_gen.pt' if opt.generator is None else opt.generator
        opt.bridge = model_path + 'bridge.pt' if opt.bridge is None else opt.bridge
        opt.model_frame = model_path + 'frame.pt' if opt.model_frame is None else opt.model_frame

        encoder = torch.load(enc_path, map_location=lambda storage, loc: storage)
        decoder = torch.load(dec_path, map_location=lambda storage, loc: storage)
        bridge = torch.load(opt.bridge, map_location=lambda storage, loc: storage)
        generator = torch.load(opt.generator, map_location=lambda storage, loc: storage)
        frame = torch.load(opt.model_frame, map_location=lambda storage, loc: storage)

        ckpt_state_dict = create_bilingual_statedict(
            src_lang=opt.src_lang,
            tgt_lang=opt.tgt_lang,
            enc_module=encoder,
            dec_module=decoder,
            ab_module=bridge,
            gen_module=generator,
        )

        vocabs_dict = {
            'src': frame["vocab"].get(('src', opt.src_lang)),
            'tgt': frame["vocab"].get(('tgt', opt.tgt_lang)),
        }
        # FIXME
        # fields["indices"] = Field(use_vocab=False, dtype=torch.long, sequential=False)

        model_opt = ArgumentParser.ckpt_model_opts(frame['opt'])
        # Avoid functionality on inference
        model_opt.update_vocab = False
        model = create_bilingual_model(
            src_lang=opt.src_lang,
            tgt_lang=opt.tgt_lang,
            model_opt=model_opt,
            vocabs_dict=vocabs_dict
        )
        model.load_state_dict(ckpt_state_dict)
        device = torch.device("cuda" if use_gpu(opt) else "cpu")
        model.to(device)

        model.eval()

        return vocabs_dict, model, model_opt


def load_test_model(opt, model_path=None):
    if model_path is None:
        model_path = opt.models[0]

    if len(opt.models) > 1:
        model_path_enc = opt.models[0]
        checkpoint = torch.load(model_path_enc, map_location=lambda storage, loc: storage)
        model = checkpoint['whole_model']

        model_path_dec = opt.models[1]
        model_dec = torch.load(model_path_dec, map_location=lambda storage, loc: storage)['whole_model']
        model.decoder = model_dec.decoder
        model.generator = model_dec.generator
    else:
        checkpoint = torch.load(model_path, map_location=lambda storage, loc: storage)
        model = checkpoint['whole_model']

    model_opt = ArgumentParser.ckpt_model_opts(checkpoint['opt'])
    ArgumentParser.update_model_opts(model_opt)
    ArgumentParser.validate_model_opts(model_opt)
    vocabs = checkpoint['vocab']
    print("VOCABS")
    print(vocabs)
    if opt.gpu != -1:
        device = torch.device("cuda")
        model.to(device)

    lang_pair = opt.lang_pair
    src_lang, tgt_lang = lang_pair.split("-")
    # FIXME
    vocabs_dict = {}
    vocabs_dict['src'] = vocabs[('src', src_lang)]
    vocabs_dict['tgt'] = vocabs[('tgt', tgt_lang)]
    # indices = None  # Field(use_vocab=False, dtype=torch.long, sequential=False)
    # fields["indices"] = indices

    # Avoid functionality on inference
    model_opt.update_vocab = False

    if opt.fp32:
        model.float()
    elif opt.int8:
        if opt.gpu >= 0:
            raise ValueError("Dynamic 8-bit quantization is not supported on GPU")
        torch.quantization.quantize_dynamic(model, inplace=True)
    model.eval()
    model.generator.eval()
    return vocabs_dict, model, model_opt


def create_bilingual_model(src_lang, tgt_lang, model_opt, vocabs_dict):
    """For translation - state dict to be loaded to this model."""

    encoder = nn.ModuleDict()
    decoder = nn.ModuleDict()
    generator = nn.ModuleDict()

    src_emb = build_src_emb(model_opt, vocabs_dict['src'])
    tgt_emb = build_tgt_emb(model_opt, vocabs_dict['tgt'])
    pluggable_src_emb = PluggableEmbeddings({src_lang: src_emb})
    pluggable_tgt_emb = PluggableEmbeddings({tgt_lang: tgt_emb})

    pluggable_src_emb.activate(src_lang)
    pluggable_tgt_emb.activate(tgt_lang)
    encoder.add_module(f'encoder{src_lang}', build_only_enc(model_opt, pluggable_src_emb))
    decoder.add_module(f'decoder{tgt_lang}', build_only_dec(model_opt, pluggable_tgt_emb))
    generator.add_module(f'generator{tgt_lang}', build_generator(model_opt, len(vocabs_dict['tgt']), tgt_emb))

    attention_bridge = AttentionBridge.from_opt(model_opt)

    nmt_model = onmt.models.NMTModel(encoder=encoder, decoder=decoder, attention_bridge=attention_bridge)

    nmt_model.generator = generator
    return nmt_model


def build_src_emb(model_opt, src_vocab):
    # Build embeddings.
    if model_opt.model_type == "text":
        src_emb = build_embeddings(model_opt, src_vocab)
    else:
        src_emb = None
    return src_emb


def build_tgt_emb(model_opt, tgt_vocab):
    # Build embeddings.
    tgt_emb = build_embeddings(model_opt, tgt_vocab, for_encoder=False)

    # if share_embeddings:
    #     tgt_emb.word_lut.weight = src_emb.word_lut.weight

    return tgt_emb


def build_task_specific_model(
    model_opt,
    vocabs_dict,
    device,
    task_queue_manager,
    checkpoint,
):
    logger.info(f'TaskQueueManager: {task_queue_manager}')
    if not model_opt.model_task == ModelTask.SEQ2SEQ:
        raise ValueError(f"Only ModelTask.SEQ2SEQ works - {model_opt.model_task} task")

    src_embs_by_encoder = defaultdict(dict)
    tgt_embs_by_decoder = defaultdict(dict)

    encoders_md = nn.ModuleDict()
    decoders_md = nn.ModuleDict()
    generators_md = nn.ModuleDict()

<<<<<<< HEAD
    for side, lang, encoder_id, fields in task_queue_manager.get_fields(side='src', fields_dict=fields_dict):
        src_emb = build_src_emb(model_opt, fields)
=======
    # FIXME: it's getting late and I just want this to compile
    for side, lang, encoder_id, vocab in scheduler.get_vocabs(side='src', vocabs_dict=vocabs_dict):
        src_emb = build_src_emb(model_opt, vocab)
>>>>>>> 658f1139
        src_embs_by_encoder[encoder_id][lang] = src_emb

    for encoder_id in task_queue_manager.get_encoders():
        pluggable_src_emb = PluggableEmbeddings(src_embs_by_encoder[encoder_id])
        encoder = build_only_enc(model_opt, pluggable_src_emb)
        encoders_md.add_module(f'encoder{encoder_id}', encoder)

<<<<<<< HEAD
    for side, lang, decoder_id, fields in task_queue_manager.get_fields(side='tgt', fields_dict=fields_dict):
        tgt_emb = build_tgt_emb(model_opt, fields)
=======
    for side, lang, decoder_id, vocab in scheduler.get_vocabs(side='tgt', vocabs_dict=vocabs_dict):
        tgt_emb = build_tgt_emb(model_opt, vocab)
>>>>>>> 658f1139
        tgt_embs_by_decoder[decoder_id][lang] = tgt_emb
        generator = build_generator(model_opt, len(vocab), tgt_emb)
        generators_md.add_module(f'generator{lang}', generator)

    for decoder_id in task_queue_manager.get_decoders():
        pluggable_tgt_emb = PluggableEmbeddings(tgt_embs_by_decoder[decoder_id])
        decoder = build_only_dec(model_opt, pluggable_tgt_emb)
        decoders_md.add_module(f'decoder{decoder_id}', decoder)

    # TODO: implement hierarchical approach to layer sharing
    attention_bridge = AttentionBridge.from_opt(model_opt)

    if model_opt.param_init != 0.0:
        for p in attention_bridge.parameters():
            p.data.uniform_(-model_opt.param_init, model_opt.param_init)
    if model_opt.param_init_glorot:
        for p in attention_bridge.parameters():
            if p.dim() > 1:
                xavier_uniform_(p, gain=nn.init.calculate_gain('relu'))
    if model_opt.model_dtype == 'fp16' and model_opt.optim == 'fusedadam':
        attention_bridge.half()

    nmt_model = onmt.models.NMTModel(encoder=encoders_md, decoder=decoders_md, attention_bridge=attention_bridge)
    return nmt_model, generators_md


def build_only_enc(model_opt, src_emb):
    """Truly only builds encoder: no embeddings"""
    encoder = build_encoder(model_opt, src_emb)
    if model_opt.param_init != 0.0:
        for p in encoder.parameters():
            p.data.uniform_(-model_opt.param_init, model_opt.param_init)
    if model_opt.param_init_glorot:
        for p in encoder.parameters():
            if p.dim() > 1:
                xavier_uniform_(p, gain=nn.init.calculate_gain('relu'))
    if model_opt.model_dtype == 'fp16' and model_opt.optim == 'fusedadam':
        encoder.half()

    return encoder


def build_only_dec(model_opt, tgt_emb):
    decoder = build_decoder(model_opt, tgt_emb)

    if model_opt.param_init != 0.0:
        for p in decoder.parameters():
            p.data.uniform_(-model_opt.param_init, model_opt.param_init)
    if model_opt.param_init_glorot:
        for p in decoder.parameters():
            if p.dim() > 1:
                xavier_uniform_(p, gain=nn.init.calculate_gain('relu'))

    if model_opt.model_dtype == 'fp16' and model_opt.optim == 'fusedadam':
        decoder.half()

    return decoder


def build_generator(model_opt, n_tgts, tgt_emb):
    # Build Generator.
    assert not model_opt.copy_attn, 'copy_attn not supported'
    if model_opt.generator_function == "sparsemax":
        gen_func = onmt.modules.sparse_activations.LogSparsemax(dim=-1)
    else:
        gen_func = nn.LogSoftmax(dim=-1)
    generator = nn.Sequential(
        nn.Linear(model_opt.dec_rnn_size, n_tgts), Cast(torch.float32), gen_func
    )

    if model_opt.share_decoder_embeddings:
        generator[0].weight = tgt_emb.word_lut.weight

    if model_opt.param_init != 0.0:
        for p in generator.parameters():
            p.data.uniform_(-model_opt.param_init, model_opt.param_init)
    if model_opt.param_init_glorot:
        for p in generator.parameters():
            if p.dim() > 1:
                xavier_uniform_(p, gain=nn.init.calculate_gain('relu'))

    return generator


# TODO: confirm this was dead code
# def use_embeddings_from_checkpoint(fields, model, generator, checkpoint):
#     # Update vocabulary embeddings with checkpoint embeddings
#     logger.info("Updating vocabulary embeddings with checkpoint embeddings")
#     # Embedding layers
#     enc_emb_name = "encoder.embeddings.make_embedding.emb_luts.0.weight"
#     dec_emb_name = "decoder.embeddings.make_embedding.emb_luts.0.weight"
#
#     for field_name, emb_name in [("src", enc_emb_name), ("tgt", dec_emb_name)]:
#         if emb_name not in checkpoint["model"]:
#             continue
#         multifield = fields[field_name]
#         checkpoint_multifield = checkpoint["vocab"][field_name]
#         for (name, field), (checkpoint_name, checkpoint_field) in zip(multifield, checkpoint_multifield):
#             new_tokens = []
#             for i, tok in enumerate(field.vocab.itos):
#                 if tok in checkpoint_field.vocab.stoi:
#                     old_i = checkpoint_field.vocab.stoi[tok]
#                     model.state_dict()[emb_name][i] = checkpoint["model"][emb_name][old_i]
#                     if field_name == "tgt":
#                         generator.state_dict()["0.weight"][i] = checkpoint["generator"]["0.weight"][old_i]
#                         generator.state_dict()["0.bias"][i] = checkpoint["generator"]["0.bias"][old_i]
#                 else:
#                     # Just for debugging purposes
#                     new_tokens.append(tok)
#             logger.info("%s: %d new tokens" % (name, len(new_tokens)))
#         # Remove old vocabulary associated embeddings
#         del checkpoint["model"][emb_name]
#     del checkpoint["generator"]["0.weight"], checkpoint["generator"]["0.bias"]


def build_base_model_langspec(
    model_opt,
    vocabs_dict,
    gpu,
    task_queue_manager,
    checkpoint=None,
):
    """Build a model from opts.

    Args:
        model_opt: the option loaded from checkpoint. It's important that
            the opts have been updated and validated. See
            :class:`onmt.utils.parse.ArgumentParser`.
        vocabs_dict (dict[str, onmt.inputters_mvp.Vocab]):
            `Vocab` objects for the model.
        gpu (bool): whether to use gpu.
        checkpoint: the model gnerated by train phase, or a resumed snapshot
                    model from a stopped training.
        gpu_id (int or NoneType): Which GPU to use.

    Returns:
        the NMTModel.
    """

    # for back compat when attention_dropout was not defined
    try:
        model_opt.attention_dropout
    except AttributeError:
        model_opt.attention_dropout = model_opt.dropout

    # Build Model
    logger.info("MODEL BUILDER")
    if gpu:
        device = torch.device("cuda")
    else:
        device = torch.device("cpu")
    logger.info(device)
    model, generators_md = build_task_specific_model(
        model_opt=model_opt,
        vocabs_dict=vocabs_dict,
        device=device,
        task_queue_manager=task_queue_manager,
        checkpoint=checkpoint,
    )

    model.generator = generators_md
    model.to(device)

    return model, generators_md


<<<<<<< HEAD
def build_model(model_opt, opt, fields_dict, task_queue_manager, checkpoint):
=======
def build_model(model_opt, opt, vocabs_dict, scheduler, checkpoint):
>>>>>>> 658f1139
    logger.info('Building model...')
    model, generators_md = build_base_model_langspec(
        model_opt=model_opt,
        vocabs_dict=vocabs_dict,
        gpu=use_gpu(opt),
        task_queue_manager=task_queue_manager,
        checkpoint=checkpoint,
    )
    # logger.info(model)
    logger.info('Building model - done!')
    return model, generators_md<|MERGE_RESOLUTION|>--- conflicted
+++ resolved
@@ -244,14 +244,10 @@
     decoders_md = nn.ModuleDict()
     generators_md = nn.ModuleDict()
 
-<<<<<<< HEAD
-    for side, lang, encoder_id, fields in task_queue_manager.get_fields(side='src', fields_dict=fields_dict):
-        src_emb = build_src_emb(model_opt, fields)
-=======
+
     # FIXME: it's getting late and I just want this to compile
-    for side, lang, encoder_id, vocab in scheduler.get_vocabs(side='src', vocabs_dict=vocabs_dict):
+    for side, lang, encoder_id, vocab in task_queue_manager.get_vocabs(side='src', vocabs_dict=vocabs_dict):
         src_emb = build_src_emb(model_opt, vocab)
->>>>>>> 658f1139
         src_embs_by_encoder[encoder_id][lang] = src_emb
 
     for encoder_id in task_queue_manager.get_encoders():
@@ -259,13 +255,8 @@
         encoder = build_only_enc(model_opt, pluggable_src_emb)
         encoders_md.add_module(f'encoder{encoder_id}', encoder)
 
-<<<<<<< HEAD
-    for side, lang, decoder_id, fields in task_queue_manager.get_fields(side='tgt', fields_dict=fields_dict):
-        tgt_emb = build_tgt_emb(model_opt, fields)
-=======
-    for side, lang, decoder_id, vocab in scheduler.get_vocabs(side='tgt', vocabs_dict=vocabs_dict):
+    for side, lang, decoder_id, vocab in task_queue_manager.get_vocabs(side='tgt', vocabs_dict=vocabs_dict):
         tgt_emb = build_tgt_emb(model_opt, vocab)
->>>>>>> 658f1139
         tgt_embs_by_decoder[decoder_id][lang] = tgt_emb
         generator = build_generator(model_opt, len(vocab), tgt_emb)
         generators_md.add_module(f'generator{lang}', generator)
@@ -432,11 +423,7 @@
     return model, generators_md
 
 
-<<<<<<< HEAD
-def build_model(model_opt, opt, fields_dict, task_queue_manager, checkpoint):
-=======
-def build_model(model_opt, opt, vocabs_dict, scheduler, checkpoint):
->>>>>>> 658f1139
+def build_model(model_opt, opt, vocabs_dict, task_queue_manager, checkpoint):
     logger.info('Building model...')
     model, generators_md = build_base_model_langspec(
         model_opt=model_opt,
