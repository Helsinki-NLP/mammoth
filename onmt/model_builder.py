--- conflicted
+++ resolved
@@ -16,7 +16,7 @@
     EncoderAdapterLayer,
     DecoderAdapterLayer,
 )
-from onmt.constants import ModelTask
+from onmt.constants import ModelTask, DefaultTokens
 from onmt.decoders.layer_stack_decoder import LayerStackDecoder
 from onmt.encoders.layer_stack_encoder import LayerStackEncoder
 from onmt.modules import Embeddings
@@ -26,11 +26,6 @@
 from onmt.utils.misc import use_gpu
 from onmt.utils.module_splitter import _combine_ordered_dicts
 from onmt.utils.parse import ArgumentParser
-<<<<<<< HEAD
-=======
-from onmt.utils.module_splitter import create_bilingual_statedict
-from onmt.constants import ModelTask, DefaultTokens
->>>>>>> 582560be
 
 from onmt.attention_bridge import AttentionBridge
 
@@ -231,20 +226,11 @@
     return vocabs_dict, model, model_opt
 
 
-<<<<<<< HEAD
 def create_bilingual_model(
-    src_lang, tgt_lang, opt_stack, model_opt, fields
+    src_lang, tgt_lang, opt_stack, model_opt, vocabs_dict
 ):
     """For translation."""
     generators_md = nn.ModuleDict()
-=======
-def create_bilingual_model(src_lang, tgt_lang, enc_id, dec_id, model_opt, vocabs_dict):
-    """For translation - state dict to be loaded to this model."""
-
-    encoder = nn.ModuleDict()
-    decoder = nn.ModuleDict()
-    generator = nn.ModuleDict()
->>>>>>> 582560be
 
     src_emb = build_src_emb(model_opt, vocabs_dict['src'])
     tgt_emb = build_tgt_emb(model_opt, vocabs_dict['tgt'])
@@ -253,16 +239,10 @@
 
     pluggable_src_emb.activate(src_lang)
     pluggable_tgt_emb.activate(tgt_lang)
-<<<<<<< HEAD
     encoder = LayerStackEncoder.from_trans_opt(model_opt, pluggable_src_emb, opt_stack)
     decoder = LayerStackDecoder.from_trans_opt(model_opt, pluggable_tgt_emb, opt_stack)
-    generator = build_generator(model_opt, fields, tgt_emb)
+    generator = build_generator(model_opt, len(vocabs_dict['tgt']), tgt_emb)
     generators_md.add_module(f'generator_{tgt_lang}', generator)
-=======
-    encoder.add_module(f'encoder{enc_id}', build_only_enc(model_opt, pluggable_src_emb))
-    decoder.add_module(f'decoder{dec_id}', build_only_dec(model_opt, pluggable_tgt_emb))
-    generator.add_module(f'generator{tgt_lang}', build_generator(model_opt, len(vocabs_dict['tgt']), tgt_emb))
->>>>>>> 582560be
 
     attention_bridge = AttentionBridge.from_opt(model_opt)
 
@@ -319,33 +299,19 @@
 
     generators_md = nn.ModuleDict()
 
-<<<<<<< HEAD
-    for side, lang, _, fields in task_queue_manager.get_fields(side='src', fields_dict=fields_dict):
-        src_emb = build_src_emb(model_opt, fields)
+    # FIXME: it's getting late and I just want this to compile
+    for side, lang, _, vocab in task_queue_manager.get_vocabs(side='src', vocabs_dict=vocabs_dict):
+        src_emb = build_src_emb(model_opt, vocab)
         src_embs[lang] = src_emb
-=======
-    # FIXME: it's getting late and I just want this to compile
-    for side, lang, encoder_id, vocab in task_queue_manager.get_vocabs(side='src', vocabs_dict=vocabs_dict):
-        src_emb = build_src_emb(model_opt, vocab)
-        src_embs_by_encoder[encoder_id][lang] = src_emb
->>>>>>> 582560be
 
     pluggable_src_emb = PluggableEmbeddings(src_embs)
     encoder = build_only_enc(model_opt, pluggable_src_emb, task_queue_manager)
 
-<<<<<<< HEAD
-    for side, lang, _, fields in task_queue_manager.get_fields(side='tgt', fields_dict=fields_dict):
-        tgt_emb = build_tgt_emb(model_opt, fields)
+    for side, lang, _, vocab in task_queue_manager.get_vocabs(side='tgt', vocabs_dict=vocabs_dict):
+        tgt_emb = build_tgt_emb(model_opt, vocab)
         tgt_embs[lang] = tgt_emb
-        generator = build_generator(model_opt, fields, tgt_emb)
+        generator = build_generator(model_opt, len(vocab), tgt_emb)
         generators_md.add_module(f'generator_{lang}', generator)
-=======
-    for side, lang, decoder_id, vocab in task_queue_manager.get_vocabs(side='tgt', vocabs_dict=vocabs_dict):
-        tgt_emb = build_tgt_emb(model_opt, vocab)
-        tgt_embs_by_decoder[decoder_id][lang] = tgt_emb
-        generator = build_generator(model_opt, len(vocab), tgt_emb)
-        generators_md.add_module(f'generator{lang}', generator)
->>>>>>> 582560be
 
     pluggable_tgt_emb = PluggableEmbeddings(tgt_embs)
     decoder = build_only_dec(model_opt, pluggable_tgt_emb, task_queue_manager)
@@ -531,7 +497,6 @@
     return model, generators_md
 
 
-<<<<<<< HEAD
 def uses_adapters(opt):
     return 'adapters' in opt and opt.adapters
 
@@ -658,10 +623,7 @@
             )
 
 
-def build_model(model_opt, opt, fields_dict, task_queue_manager, checkpoint):
-=======
 def build_model(model_opt, opt, vocabs_dict, task_queue_manager, checkpoint):
->>>>>>> 582560be
     logger.info('Building model...')
     model, generators_md = build_base_model_langspec(
         model_opt=model_opt,
