--- conflicted
+++ resolved
@@ -8,21 +8,13 @@
 from onmt.utils.module_splitter import explode_model
 
 
-<<<<<<< HEAD
-def build_model_saver(model_opt, opt, model, fields_dict, optim, device_context):
-=======
-def build_model_saver(model_opt, opt, model, vocabs_dict, optim, device_id):
->>>>>>> 1bdd8b4f
+def build_model_saver(model_opt, opt, model, vocabs_dict, optim, device_context):
     # _check_save_model_path
     save_model_path = os.path.abspath(opt.save_model)
     os.makedirs(os.path.dirname(save_model_path), exist_ok=True)
 
     model_saver = ModelSaver(
-<<<<<<< HEAD
-        opt.save_model, model, model_opt, fields_dict, optim, opt.keep_checkpoint, device_context, opt.save_all_gpus
-=======
-        opt.save_model, model, model_opt, vocabs_dict, optim, opt.keep_checkpoint, device_id, opt.save_all_gpus
->>>>>>> 1bdd8b4f
+        opt.save_model, model, model_opt, vocabs_dict, optim, opt.keep_checkpoint, device_context, opt.save_all_gpus
     )
     return model_saver
 
