import os
from collections import deque
from onmt.utils.logging import logger

import torch
import torch.nn as nn

from onmt.utils.module_splitter import explode_model


def build_model_saver(model_opt, opt, model, fields_dict, optim, device_context):
    # _check_save_model_path
    save_model_path = os.path.abspath(opt.save_model)
    os.makedirs(os.path.dirname(save_model_path), exist_ok=True)

    model_saver = ModelSaver(
        opt.save_model, model, model_opt, fields_dict, optim, opt.keep_checkpoint, device_context, opt.save_all_gpus
    )
    return model_saver


def load_checkpoint(ckpt_path):
    """Load checkpoint from `ckpt_path` if any else return `None`."""
    checkpoint = None
    if ckpt_path:
        logger.info('Loading checkpoint from %s' % ckpt_path)
        checkpoint = torch.load(ckpt_path, map_location=lambda storage, loc: storage)
    return checkpoint


class ModelSaverBase(object):
    """Base class for model saving operations

    Inherited classes must implement private methods:
    * `_save`
    * `_rm_checkpoint
    """

    def __init__(
        self,
        base_path,
        model,
        model_opt,
        fields_dict,
        optim,
        keep_checkpoint=-1,
        device_context=None,
        all_gpus=False,
    ):
        self.base_path = base_path
        self.model = model
        self.model_opt = model_opt
        self.fields_dict = fields_dict
        self.optim = optim
        self.last_saved_step = None
        self.keep_checkpoint = keep_checkpoint
        if keep_checkpoint > 0:
            self.checkpoint_queue = deque([], maxlen=keep_checkpoint)
        assert device_context is not None
        self.device_context = device_context
        self.all_gpus = all_gpus

    def save(self, step, moving_average=None):
        """Main entry point for model saver

        It wraps the `_save` method with checks and apply `keep_checkpoint`
        related logic
        """

        if self.keep_checkpoint == 0 or step == self.last_saved_step:
            return

        save_model = self.model
        if moving_average:
            model_params_data = []
            for avg, param in zip(moving_average, save_model.parameters()):
                model_params_data.append(param.data)
                param.data = avg.data

        chkpt_names = self._save(step, save_model, self.device_context)
        self.last_saved_step = step

        if moving_average:
            for param_data, param in zip(model_params_data, save_model.parameters()):
                param.data = param_data

        if self.keep_checkpoint > 0:
            if len(self.checkpoint_queue) == self.checkpoint_queue.maxlen:
                todel = self.checkpoint_queue.popleft()
                self._rm_checkpoint(todel)
            self.checkpoint_queue.append(chkpt_names)

    def _save(self, step):
        """Save a resumable checkpoint.

        Args:
            step (int): step number
            model (nn.Module): torch model to save

        Returns:
            (object, str):

            * checkpoint: the saved object
            * checkpoint_name: name (or path) of the saved checkpoint
        """

        raise NotImplementedError()

    def _rm_checkpoint(self, name):
        """Remove a checkpoint

        Args:
            name(str): name that indentifies the checkpoint
                (it may be a filepath)
        """

        raise NotImplementedError()


class ModelSaver(ModelSaverBase):
    """Simple model saver to filesystem"""

    def _save(self, step, model, device_context):
        real_model = model.module if isinstance(model, nn.DataParallel) else model

        model_state_dict = real_model.state_dict()
        encoder_ids = {
            index: lang[0].replace('encoder', '')
            for index, lang in enumerate(model.encoder.named_children())
        }
        decoder_ids = {
            index: lang[0].replace('decoder', '')
            for index, lang in enumerate(model.decoder.named_children())
        }
        generator_ids = {
            index: lang[0].replace('generator', '')
            for index, lang in enumerate(model.generator.named_children())
        }

        checkpoint = {
            "model": model_state_dict,
            # 'generator': generator_state_dict,
            "vocab": self.fields_dict,
            "opt": self.model_opt,
            "optim": {k: v.state_dict() for k, v in self.optim._optimizer.optimizers.items()},
            "whole_model": self.model,
        }

        tmp_checkpoint_paths = []

        if self.all_gpus:
            # save models trained in each gpu
            checkpoint_path = "{}_step_{}_gpu_{}.pt".format(self.base_path, step, device_context.global_rank)
            logger.info("Saving full checkpoint {}".format(checkpoint_path))
            torch.save(checkpoint, checkpoint_path)
            tmp_checkpoint_paths.append(checkpoint_path)

        encoders, decoders, attention_bridge, generators, model_frame = explode_model(checkpoint)

        # TODO: save embeddings for each language separately from the encoders/decoders
        # encoder modules
        for i, encoder in enumerate(encoders):
            checkpoint_path = "{}_step_{}_{}_enc.pt".format(self.base_path, step, encoder_ids[i])
            if os.path.isfile(checkpoint_path):
                logger.debug("{} - not saving {} as it is already present".format(device_context.id, checkpoint_path))
            else:
                logger.info("Saving encoder checkpoint {}".format(checkpoint_path))
                torch.save(encoder, checkpoint_path)
                tmp_checkpoint_paths.append(checkpoint_path)
        # decoder modules
        for i, decoder in enumerate(decoders):
            checkpoint_path = "{}_step_{}_{}_dec.pt".format(self.base_path, step, decoder_ids[i])
            if os.path.isfile(checkpoint_path):
                logger.debug("{} - not saving {} as it is already present".format(device_context.id, checkpoint_path))
            else:
                logger.info("Saving decoder checkpoint {}".format(checkpoint_path))
                torch.save(decoder, checkpoint_path)
                tmp_checkpoint_paths.append(checkpoint_path)
        # generator modules
        for i, generator in enumerate(generators):
            checkpoint_path = "{}_step_{}_{}_gen.pt".format(
                self.base_path, step, generator_ids[i]
            )
            if os.path.isfile(checkpoint_path):
                logger.debug("{} - not saving {} as it is already present".format(device_context.id, checkpoint_path))
            else:
                logger.info("Saving generator checkpoint {}".format(checkpoint_path))
                torch.save(generator, checkpoint_path)
                tmp_checkpoint_paths.append(checkpoint_path)

<<<<<<< HEAD
        if device_context.is_master():
=======
        if device_id is None or is_master(device_id):
>>>>>>> 7468c438
            # TODO: not sure how to deal with model_state_dict, fields, model_opt and optim.state_dict() in a multi-gpu
            #  setting. Is it OK to save only from master?
            # attention bridge module
            checkpoint_path = "{}_step_{}_bridge.pt".format(self.base_path, step)
            logger.info("Saving attention bridge checkpoint {}".format(checkpoint_path))
            torch.save(attention_bridge, checkpoint_path)
            tmp_checkpoint_paths.append(checkpoint_path)

            # model frame
            checkpoint_path = "{}_step_{}_frame.pt".format(self.base_path, step)
            logger.info("Saving model frame checkpoint {}".format(checkpoint_path))
            torch.save(model_frame, checkpoint_path)
            tmp_checkpoint_paths.append(checkpoint_path)

        return tmp_checkpoint_paths

    def _rm_checkpoint(self, names):
        for name in names:
            if os.path.exists(name):
                os.remove(name)<|MERGE_RESOLUTION|>--- conflicted
+++ resolved
@@ -188,11 +188,7 @@
                 torch.save(generator, checkpoint_path)
                 tmp_checkpoint_paths.append(checkpoint_path)
 
-<<<<<<< HEAD
         if device_context.is_master():
-=======
-        if device_id is None or is_master(device_id):
->>>>>>> 7468c438
             # TODO: not sure how to deal with model_state_dict, fields, model_opt and optim.state_dict() in a multi-gpu
             #  setting. Is it OK to save only from master?
             # attention bridge module
