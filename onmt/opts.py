--- conflicted
+++ resolved
@@ -637,7 +637,6 @@
 
     # attention bridge options
     group = parser.add_argument_group("Attention bridge")
-<<<<<<< HEAD
     group.add(
         '--hidden_ab_size', '-hidden_ab_size', type=int, default=2048, help="""Size of attention bridge hidden states"""
     )
@@ -653,7 +652,7 @@
         '-ab_layers',
         nargs='*',
         default=[],
-        choices=['lin', 'simple', 'transformer', 'feedforward'],
+        choices=['lin', 'simple', 'transformer', 'perceiver', 'feedforward'],
         help="Composition of the attention bridge",
     )
     group.add(
@@ -665,19 +664,6 @@
         help="""Use layer normalization after lin, simple and feedforward bridge layers""",
     )
 
-=======
-    group.add('--hidden_ab_size', '-hidden_ab_size', type=int, default=2048,
-              help="""Size of attention bridge hidden states""")
-    group.add('--ab_fixed_length', '-ab_fixed_length', type=int, default=50,
-              help="Number of attention heads in attention bridge (fixed length"
-              " of output)")
-    group.add('--ab_layers', '-ab_layers', nargs='*', default=[],
-              choices=['lin', 'perceiver', 'simple', 'transformer', 'feedforward'],
-              help="Composition of the attention bridge")
-    group.add('--ab_layer_norm', '-ab_layer_norm', type=str, default='layernorm',
-              choices=['none', 'rmsnorm', 'layernorm'],
-              help="""Use layer normalization after lin, simple and feedforward bridge layers""")
->>>>>>> e9c39898
 
 def _add_train_general_opts(parser):
     """General options for training"""
