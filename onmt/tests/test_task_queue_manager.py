--- conflicted
+++ resolved
@@ -263,31 +263,6 @@
         assert len(my_groups[component]) == 0
 
 
-<<<<<<< HEAD
-def test_get_fields():
-    mock_fields = {
-        (side, lang): f'{side} {lang}' for (side, lang) in
-        [('src', 'a'), ('src', 'c'), ('src', 'e'), ('tgt', 'b'), ('tgt', 'd')]
-    }
-    global_task_queue_manager, opt = create_basic_task_queue_manager()
-    task_queue_manager = global_task_queue_manager.global_to_local(node_rank=0, local_rank=0, opt=opt)
-    fields = task_queue_manager.get_fields('src', mock_fields)
-    assert fields == [('src', 'a', None, 'src a')]
-    fields = task_queue_manager.get_fields('tgt', mock_fields)
-    assert fields == [('tgt', 'b', None, 'tgt b')]
-
-    task_queue_manager = global_task_queue_manager.global_to_local(node_rank=0, local_rank=1, opt=opt)
-    fields = task_queue_manager.get_fields('src', mock_fields)
-    assert fields == [('src', 'c', None, 'src c'), ('src', 'a', None, 'src a')]
-    fields = task_queue_manager.get_fields('tgt', mock_fields)
-    assert fields == [('tgt', 'd', None, 'tgt d')]
-
-    task_queue_manager = global_task_queue_manager.global_to_local(node_rank=1, local_rank=0, opt=opt)
-    fields = task_queue_manager.get_fields('src', mock_fields)
-    assert fields == [('src', 'e', None, 'src e')]
-    fields = task_queue_manager.get_fields('tgt', mock_fields)
-    assert fields == [('tgt', 'b', None, 'tgt b')]
-=======
 # FIXME
 # def test_get_fields():
 #     mock_fields = {
@@ -297,22 +272,21 @@
 #     global_task_queue_manager, opt = create_basic_task_queue_manager()
 #     task_queue_manager = global_task_queue_manager.global_to_local(node_rank=0, local_rank=0, opt=opt)
 #     fields = task_queue_manager.get_fields('src', mock_fields)
-#     assert fields == [('src', 'a', 'x', 'src a')]
+#     assert fields == [('src', 'a', None, 'src a')]
 #     fields = task_queue_manager.get_fields('tgt', mock_fields)
-#     assert fields == [('tgt', 'b', 'y', 'tgt b')]
+#     assert fields == [('tgt', 'b', None, 'tgt b')]
 #
 #     task_queue_manager = global_task_queue_manager.global_to_local(node_rank=0, local_rank=1, opt=opt)
 #     fields = task_queue_manager.get_fields('src', mock_fields)
-#     assert fields == [('src', 'c', 'xx', 'src c'), ('src', 'a', 'x', 'src a')]
+#     assert fields == [('src', 'c', None, 'src c'), ('src', 'a', 'x', 'src a')]
 #     fields = task_queue_manager.get_fields('tgt', mock_fields)
-#     assert fields == [('tgt', 'd', 'yy', 'tgt d')]
+#     assert fields == [('tgt', 'd', None, 'tgt d')]
 #
 #     task_queue_manager = global_task_queue_manager.global_to_local(node_rank=1, local_rank=0, opt=opt)
 #     fields = task_queue_manager.get_fields('src', mock_fields)
-#     assert fields == [('src', 'e', 'xxx', 'src e')]
+#     assert fields == [('src', 'e', None, 'src e')]
 #     fields = task_queue_manager.get_fields('tgt', mock_fields)
-#     assert fields == [('tgt', 'b', 'y', 'tgt b')]
->>>>>>> 582560be
+#     assert fields == [('tgt', 'b', None, 'tgt b')]
 
 
 def test_basic_getters():
@@ -339,48 +313,4 @@
     tgt_langs = list(task_queue_manager.get_tgt_langs())
     assert tgt_langs == ['d', 'd']
     generators = list(task_queue_manager.get_generators())
-    assert generators == ['d', 'd']
-
-
-def test_init_layer_stack():
-    opt_dict = {
-        'accum_count': 1,
-        'task_distribution_strategy': 'roundrobin',
-        'world_size': 2,
-        'n_nodes': 1,
-        'gpu_ranks': [0, 1],
-        'enc_layers': [2, 2],
-        'dec_layers': [1, 2, 1],
-        'data': {
-            'train_a-b': {
-                'path_src': 'dummy',
-                'path_tgt': 'dummy',
-                'src_tgt': 'a-b',
-                'enc_sharing_group': ['a', 'full'],
-                'dec_sharing_group': ['b', 'full', 'b'],
-            },
-            'train_c-d': {
-                'path_src': 'dummy',
-                'path_tgt': 'dummy',
-                'src_tgt': 'c-d',
-                'enc_sharing_group': ['c', 'full'],
-                'dec_sharing_group': ['d', 'full', 'd'],
-            },
-        }
-        # FIXME: add adapters
-    }
-    opt = Namespace(**opt_dict)
-    world_context = WorldContext.from_opt(opt)
-    task_queue_manager = TaskQueueManager.from_opt(opt, world_context)
-    assert world_context.is_gpu()
-    assert world_context.is_distributed()
-    assert len(task_queue_manager.tasks) == 2
-    assert task_queue_manager.gpus_per_node == 2
-    assert task_queue_manager.n_nodes == 1
-    assert [task.node_rank for task in task_queue_manager.tasks] == [0, 0]
-    assert [task.local_rank for task in task_queue_manager.tasks] == [0, 1]
-    assert task_queue_manager.get_encoders(0) == ['a', 'c']
-    assert task_queue_manager.get_encoders(1) == ['full', 'full']
-    assert task_queue_manager.get_decoders(0) == ['b', 'd']
-    assert task_queue_manager.get_decoders(1) == ['full', 'full']
-    assert task_queue_manager.get_decoders(2) == ['b', 'd']+    assert generators == ['d', 'd']