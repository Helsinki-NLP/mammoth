import pytest
from argparse import Namespace
from collections import OrderedDict
from unittest.mock import MagicMock

from onmt.utils.distributed import TaskQueueManager, WorldContext


def test_init_minimal():
    opt_dict = {
        'accum_count': 1,
        'task_distribution_strategy': 'roundrobin',
        'world_size': 2,
        'n_nodes': 1,
        'gpu_ranks': [0, 1],
        'src_tgt': ['a-b', 'c-d'],
        'node_gpu': None,
        'enc_sharing_group': None,
        'dec_sharing_group': None,
        'data': {
            'train_a-b': {'path_src': 'dummy', 'path_tgt': 'dummy'},
            'train_c-d': {'path_src': 'dummy', 'path_tgt': 'dummy'},
        }
    }
    opt = Namespace(**opt_dict)
    world_context = WorldContext.from_opt(opt)
    task_queue_manager = TaskQueueManager.from_opt(opt, world_context)
    assert world_context.is_gpu()
    assert world_context.is_distributed()
    assert len(task_queue_manager.tasks) == 2
    assert task_queue_manager.gpus_per_node == 2
    assert task_queue_manager.n_nodes == 1
    with pytest.raises(Exception):
        # global TQM does not allow accessing node_rank or local_rank
        task_queue_manager.node_rank
    with pytest.raises(Exception):
        task_queue_manager.local_rank
    assert [task.node_rank for task in task_queue_manager.tasks] == [0, 0]
    assert [task.local_rank for task in task_queue_manager.tasks] == [0, 1]
    assert task_queue_manager.get_encoders() == ['a', 'c']
    assert task_queue_manager.get_decoders() == ['b', 'd']


def create_basic_task_queue_manager():
    opt_dict = {
        'accum_count': 8,
        'task_distribution_strategy': 'weighted_sampling',
        'world_size': 4,
        'n_nodes': 2,
        'gpu_ranks': [0, 1],
        'src_tgt': ['a-b', 'c-d', 'a-d', 'e-b'],
        # unconventional assignment: two on 0:1, none on 1:1
        'node_gpu': ['0:0', '0:1', '0:1', '1:0'],
        # x is twice, on two devices 0:0 and 0:1
        'enc_sharing_group': ['x', 'xx', 'x', 'xxx'],
        # y is twice, on two devices 0:0 and 1:0
        # yy is twice, but only on a single device 0:1
        'dec_sharing_group': ['y', 'yy', 'yy', 'y'],
        'data': {
            'train_a-b': {'path_src': 'dummy', 'path_tgt': 'dummy', 'weight': 2, 'introduce_at_training_step': 0},
            'train_c-d': {'path_src': 'dummy', 'path_tgt': 'dummy', 'weight': 1, 'introduce_at_training_step': 0},
            'train_a-d': {'path_src': 'dummy', 'path_tgt': 'dummy', 'weight': 1, 'introduce_at_training_step': 10},
            'train_e-b': {'path_src': 'dummy', 'path_tgt': 'dummy', 'weight': 1, 'introduce_at_training_step': 0},
        }
    }
    opt = Namespace(**opt_dict)
    world_context = WorldContext.from_opt(opt)
    task_queue_manager = TaskQueueManager.from_opt(opt, world_context)
    return task_queue_manager, opt


def test_init_basic():
    global_task_queue_manager, opt = create_basic_task_queue_manager()
    task_queue_manager = global_task_queue_manager.global_to_local(node_rank=0, local_rank=1, opt=opt)
    world_context = task_queue_manager.world_context
    assert world_context.is_gpu()
    assert world_context.is_distributed()
    assert len(task_queue_manager.tasks) == 4
    assert task_queue_manager.gpus_per_node == 2
    assert task_queue_manager.n_nodes == 2
    assert task_queue_manager.node_rank == 0
    assert task_queue_manager.local_rank == 1
    # accessing task_queue_manager data structures directly: not filtered by rank
    assert [task.encoder_id for task in task_queue_manager.tasks] == ['x', 'xx', 'x', 'xxx']
    assert [task.decoder_id for task in task_queue_manager.tasks] == ['y', 'yy', 'yy', 'y']
    assert [task.src_lang for task in task_queue_manager.tasks] == ['a', 'c', 'a', 'e']
    assert [task.tgt_lang for task in task_queue_manager.tasks] == ['b', 'd', 'd', 'b']


def test_create_all_distributed_groups():
    class MockGroup:
        def __init__(self):
            self.group_idx = 0

        def __call__(self, sorted_global_ranks):
            result = f'Group {self.group_idx} with GPU ranks {sorted_global_ranks}'
            self.group_idx += 1
            return result

    global_task_queue_manager, opt = create_basic_task_queue_manager()
    all_groups = global_task_queue_manager.create_all_distributed_groups(new_group_func=MockGroup())
    assert all_groups == {
        'encoder': OrderedDict({
            ('x',): (0, 'Group 0 with GPU ranks [0, 1]'),
        }),
        'decoder': OrderedDict({
            ('y',): (0, 'Group 1 with GPU ranks [0, 2]'),
        }),
        'src_emb': OrderedDict({
            ('a', 'x'): (0, 'Group 2 with GPU ranks [0, 1]'),
        }),
        'tgt_emb': OrderedDict({
            ('b', 'y'): (0, 'Group 3 with GPU ranks [0, 2]'),
        }),
    }


def test_get_distributed_groups():
    class MockGroup:
        def __init__(self):
            self.group_idx = 0

        def __call__(self, sorted_global_ranks):
            result = f'Group {self.group_idx} with GPU ranks {sorted_global_ranks}'
            self.group_idx += 1
            return result

    global_task_queue_manager, opt = create_basic_task_queue_manager()
    task_queue_manager = global_task_queue_manager.global_to_local(node_rank=0, local_rank=1, opt=opt)
    my_groups = task_queue_manager.get_distributed_groups(new_group_func=MockGroup())
    assert my_groups == {
        'encoder': OrderedDict({
            ('x',): (0, 'Group 0 with GPU ranks [0, 1]'),
        }),
        'decoder': OrderedDict(),
        'src_emb': OrderedDict({
            ('a', 'x'): (0, 'Group 2 with GPU ranks [0, 1]'),
        }),
        'tgt_emb': OrderedDict(),
    }


def test_cpu_distributed_groups():
    opt_dict = {
        'accum_count': 4,
        'task_distribution_strategy': 'roundrobin',
        'world_size': 0,
        'gpu_ranks': [],
        'n_nodes': 1,
        'src_tgt': ['a-b', 'c-d'],
        'node_gpu': None,
        'enc_sharing_group': None,
        'dec_sharing_group': None,
        'data': {
            'train_a-b': {'path_src': 'dummy', 'path_tgt': 'dummy'},
            'train_c-d': {'path_src': 'dummy', 'path_tgt': 'dummy'},
        }
    }
    opt = Namespace(**opt_dict)
    world_context = WorldContext.from_opt(opt)
    global_task_queue_manager = TaskQueueManager.from_opt(opt, world_context)
    task_queue_manager = global_task_queue_manager.global_to_local(node_rank=0, local_rank=0, opt=opt)
    new_group_func = MagicMock().new_group_func
    my_groups = task_queue_manager.get_distributed_groups(new_group_func=new_group_func)
    # No groups should be created when running on CPU
    new_group_func.assert_not_called()
    # The component keys should still exist, but be empty
    for component in ['encoder', 'decoder', 'src_emb', 'tgt_emb']:
        assert len(my_groups[component]) == 0
    assert not world_context.is_gpu()
    assert not world_context.is_distributed()


def test_distributed_groups_no_encoder_group():
    opt_dict = {
        'accum_count': 1,
        'task_distribution_strategy': 'roundrobin',
        'world_size': 4,
        'n_nodes': 2,
        'gpu_ranks': [0, 1],
        # every language pair on its own gpu: no overlap
        'src_tgt': ['a-b', 'c-d', 'b-a', 'd-c'],
        'node_gpu': ['0:0', '0:1', '1:0', '1:1'],
        'enc_sharing_group': None,
        'dec_sharing_group': None,
        'data': {
            'train_a-b': {'path_src': 'dummy', 'path_tgt': 'dummy'},
            'train_c-d': {'path_src': 'dummy', 'path_tgt': 'dummy'},
            'train_b-a': {'path_src': 'dummy', 'path_tgt': 'dummy'},
            'train_d-c': {'path_src': 'dummy', 'path_tgt': 'dummy'},
        }
    }
    opt = Namespace(**opt_dict)
    world_context = WorldContext.from_opt(opt)
    global_task_queue_manager = TaskQueueManager.from_opt(opt, world_context)
    task_queue_manager = global_task_queue_manager.global_to_local(node_rank=0, local_rank=0, opt=opt)
    new_group_func = MagicMock().new_group_func
    my_groups = task_queue_manager.get_distributed_groups(new_group_func=new_group_func)
    # No groups should be created:
    # AB is fully shared (doesn't need a group),
    # and all other components are not shared at all
    new_group_func.assert_not_called()
    # The component keys should still exist, but be empty
    for component in ['encoder', 'decoder', 'src_emb', 'tgt_emb']:
        assert len(my_groups[component]) == 0

<<<<<<< HEAD

def test_get_fields():
    mock_fields = {
        (side, lang): f'{side} {lang}' for (side, lang) in
        [('src', 'a'), ('src', 'c'), ('src', 'e'), ('tgt', 'b'), ('tgt', 'd')]
    }
    global_task_queue_manager, opt = create_basic_task_queue_manager()
    task_queue_manager = global_task_queue_manager.global_to_local(node_rank=0, local_rank=0, opt=opt)
    fields = task_queue_manager.get_fields('src', mock_fields)
    assert fields == [('src', 'a', 'x', 'src a')]
    fields = task_queue_manager.get_fields('tgt', mock_fields)
    assert fields == [('tgt', 'b', 'y', 'tgt b')]

    task_queue_manager = global_task_queue_manager.global_to_local(node_rank=0, local_rank=1, opt=opt)
    fields = task_queue_manager.get_fields('src', mock_fields)
    assert fields == [('src', 'c', 'xx', 'src c'), ('src', 'a', 'x', 'src a')]
    fields = task_queue_manager.get_fields('tgt', mock_fields)
    assert fields == [('tgt', 'd', 'yy', 'tgt d')]

    task_queue_manager = global_task_queue_manager.global_to_local(node_rank=1, local_rank=0, opt=opt)
    fields = task_queue_manager.get_fields('src', mock_fields)
    assert fields == [('src', 'e', 'xxx', 'src e')]
    fields = task_queue_manager.get_fields('tgt', mock_fields)
    assert fields == [('tgt', 'b', 'y', 'tgt b')]
=======
# FIXME
# def test_get_fields():
#     mock_fields = {
#         (side, lang): f'{side} {lang}' for (side, lang) in
#         [('src', 'a'), ('src', 'c'), ('src', 'e'), ('tgt', 'b'), ('tgt', 'd')]
#     }
#     global_task_queue_manager = create_basic_task_queue_manager()
#     task_queue_manager = global_task_queue_manager.global_to_local(node_rank=0, local_rank=0)
#     fields = task_queue_manager.get_fields('src', mock_fields)
#     assert fields == [('src', 'a', 'x', 'src a')]
#     fields = task_queue_manager.get_fields('tgt', mock_fields)
#     assert fields == [('tgt', 'b', 'y', 'tgt b')]
#
#     task_queue_manager = global_task_queue_manager.global_to_local(node_rank=0, local_rank=1)
#     fields = task_queue_manager.get_fields('src', mock_fields)
#     assert fields == [('src', 'c', 'xx', 'src c'), ('src', 'a', 'x', 'src a')]
#     fields = task_queue_manager.get_fields('tgt', mock_fields)
#     assert fields == [('tgt', 'd', 'yy', 'tgt d')]
#
#     task_queue_manager = global_task_queue_manager.global_to_local(node_rank=1, local_rank=0)
#     fields = task_queue_manager.get_fields('src', mock_fields)
#     assert fields == [('src', 'e', 'xxx', 'src e')]
#     fields = task_queue_manager.get_fields('tgt', mock_fields)
#     assert fields == [('tgt', 'b', 'y', 'tgt b')]
>>>>>>> 1bdd8b4f


def test_basic_getters():
    global_task_queue_manager, opt = create_basic_task_queue_manager()
    task_queue_manager = global_task_queue_manager.global_to_local(node_rank=0, local_rank=0, opt=opt)
    encoders = list(task_queue_manager.get_encoders())
    assert encoders == ['x']
    decoders = list(task_queue_manager.get_decoders())
    assert decoders == ['y']
    src_embs = list(task_queue_manager.get_src_embs())
    assert src_embs == [('a', 'x')]
    tgt_embs = list(task_queue_manager.get_tgt_embs())
    assert tgt_embs == [('b', 'y')]
    generators = list(task_queue_manager.get_generators())
    assert generators == ['b']

    task_queue_manager = global_task_queue_manager.global_to_local(node_rank=0, local_rank=1, opt=opt)
    encoders = list(task_queue_manager.get_encoders())
    assert encoders == ['xx', 'x']
    decoders = list(task_queue_manager.get_decoders())
    assert decoders == ['yy', 'yy']
    src_embs = list(task_queue_manager.get_src_embs())
    assert src_embs == [('c', 'xx'), ('a', 'x')]
    tgt_embs = list(task_queue_manager.get_tgt_embs())
    assert tgt_embs == [('d', 'yy'), ('d', 'yy')]
    generators = list(task_queue_manager.get_generators())
    assert generators == ['d', 'd']<|MERGE_RESOLUTION|>--- conflicted
+++ resolved
@@ -204,57 +204,31 @@
     for component in ['encoder', 'decoder', 'src_emb', 'tgt_emb']:
         assert len(my_groups[component]) == 0
 
-<<<<<<< HEAD
-
-def test_get_fields():
-    mock_fields = {
-        (side, lang): f'{side} {lang}' for (side, lang) in
-        [('src', 'a'), ('src', 'c'), ('src', 'e'), ('tgt', 'b'), ('tgt', 'd')]
-    }
-    global_task_queue_manager, opt = create_basic_task_queue_manager()
-    task_queue_manager = global_task_queue_manager.global_to_local(node_rank=0, local_rank=0, opt=opt)
-    fields = task_queue_manager.get_fields('src', mock_fields)
-    assert fields == [('src', 'a', 'x', 'src a')]
-    fields = task_queue_manager.get_fields('tgt', mock_fields)
-    assert fields == [('tgt', 'b', 'y', 'tgt b')]
-
-    task_queue_manager = global_task_queue_manager.global_to_local(node_rank=0, local_rank=1, opt=opt)
-    fields = task_queue_manager.get_fields('src', mock_fields)
-    assert fields == [('src', 'c', 'xx', 'src c'), ('src', 'a', 'x', 'src a')]
-    fields = task_queue_manager.get_fields('tgt', mock_fields)
-    assert fields == [('tgt', 'd', 'yy', 'tgt d')]
-
-    task_queue_manager = global_task_queue_manager.global_to_local(node_rank=1, local_rank=0, opt=opt)
-    fields = task_queue_manager.get_fields('src', mock_fields)
-    assert fields == [('src', 'e', 'xxx', 'src e')]
-    fields = task_queue_manager.get_fields('tgt', mock_fields)
-    assert fields == [('tgt', 'b', 'y', 'tgt b')]
-=======
+
 # FIXME
 # def test_get_fields():
 #     mock_fields = {
 #         (side, lang): f'{side} {lang}' for (side, lang) in
 #         [('src', 'a'), ('src', 'c'), ('src', 'e'), ('tgt', 'b'), ('tgt', 'd')]
 #     }
-#     global_task_queue_manager = create_basic_task_queue_manager()
-#     task_queue_manager = global_task_queue_manager.global_to_local(node_rank=0, local_rank=0)
+#     global_task_queue_manager, opt = create_basic_task_queue_manager()
+#     task_queue_manager = global_task_queue_manager.global_to_local(node_rank=0, local_rank=0, opt=opt)
 #     fields = task_queue_manager.get_fields('src', mock_fields)
 #     assert fields == [('src', 'a', 'x', 'src a')]
 #     fields = task_queue_manager.get_fields('tgt', mock_fields)
 #     assert fields == [('tgt', 'b', 'y', 'tgt b')]
 #
-#     task_queue_manager = global_task_queue_manager.global_to_local(node_rank=0, local_rank=1)
+#     task_queue_manager = global_task_queue_manager.global_to_local(node_rank=0, local_rank=1, opt=opt)
 #     fields = task_queue_manager.get_fields('src', mock_fields)
 #     assert fields == [('src', 'c', 'xx', 'src c'), ('src', 'a', 'x', 'src a')]
 #     fields = task_queue_manager.get_fields('tgt', mock_fields)
 #     assert fields == [('tgt', 'd', 'yy', 'tgt d')]
 #
-#     task_queue_manager = global_task_queue_manager.global_to_local(node_rank=1, local_rank=0)
+#     task_queue_manager = global_task_queue_manager.global_to_local(node_rank=1, local_rank=0, opt=opt)
 #     fields = task_queue_manager.get_fields('src', mock_fields)
 #     assert fields == [('src', 'e', 'xxx', 'src e')]
 #     fields = task_queue_manager.get_fields('tgt', mock_fields)
 #     assert fields == [('tgt', 'b', 'y', 'tgt b')]
->>>>>>> 1bdd8b4f
 
 
 def test_basic_getters():
