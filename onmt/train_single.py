--- conflicted
+++ resolved
@@ -130,13 +130,9 @@
         logger.info("RANK GPU FROM TORCH %s", str(gpu_rank_t))
 
     transforms_cls = get_transforms_cls(opt._all_transform)
-<<<<<<< HEAD
-    checkpoint = load_checkpoint(ckpt_path=opt.train_from)
-=======
     checkpoint = None
     if opt.train_from:
         checkpoint = load_checkpoint(ckpt_path=opt.train_from)
->>>>>>> 8867e58d
     model_opt = _get_model_opts(opt, checkpoint=checkpoint)
 
     # Build model.
