#!/usr/bin/env python
"""Training on a single process."""
import torch

from onmt.model_builder import build_model
from onmt.utils.optimizers import Optimizer
from onmt.utils.misc import set_random_seed
from onmt.trainer import build_trainer
from onmt.models import build_model_saver
from onmt.utils.logging import init_logger, logger
from onmt.utils.parse import ArgumentParser

<<<<<<< HEAD
from onmt.utils.distributed import broadcast_tensors, is_master
from onmt.inputters.dynamic_iterator import DynamicDatasetIter
=======
from onmt.utils.distributed import broadcast_tensors, Scheduler, is_master
from onmt.inputters_mvp import DynamicDatasetIter
>>>>>>> 658f1139
from onmt.transforms import get_transforms_cls


def configure_process(opt, device_id):
    logger.info("logger set device {} ".format(device_id))
    if device_id >= 0:
        torch.cuda.set_device(device_id)
    set_random_seed(opt.seed, device_id >= 0)


def _get_model_opts(opt, checkpoint=None):
    """Get `model_opt` to build model, may load from `checkpoint` if any."""
    if checkpoint is not None:
        model_opt = ArgumentParser.ckpt_model_opts(checkpoint["opt"])
        ArgumentParser.update_model_opts(model_opt)
        ArgumentParser.validate_model_opts(model_opt)
        if opt.tensorboard_log_dir == model_opt.tensorboard_log_dir and hasattr(model_opt, 'tensorboard_log_dir_dated'):
            # ensure tensorboard output is written in the directory
            # of previous checkpoints
            opt.tensorboard_log_dir_dated = model_opt.tensorboard_log_dir_dated
        # Override checkpoint's update_embeddings as it defaults to false
        model_opt.update_vocab = opt.update_vocab
    else:
        model_opt = opt
    return model_opt


def _build_valid_iter(opt, vocabs, transforms_cls):
    """Build iterator used for validation."""
    # valid_iter = DynamicDatasetIter(
    #     vocabs, transforms_cls, opt, is_train=False)
    valid_iter = iter([])  # FIXME: validation temporarily disabled
    return valid_iter


def init_distributed(model, task_queue_manager):
    my_component_groups = task_queue_manager.get_distributed_groups()
    for (encoder_id,), (min_rank, group) in my_component_groups['encoder'].items():
        weights = [
            p.data for name, p in model.encoder[f'encoder{encoder_id}'].named_parameters() if 'embeddings' not in name
        ]
        broadcast_tensors(weights, src=min_rank, group=group)

    for (decoder_id,), (min_rank, group) in my_component_groups['decoder'].items():
        weights = [
            p.data for name, p in model.decoder[f'decoder{decoder_id}'].named_parameters() if 'embeddings' not in name
        ]
        broadcast_tensors(weights, src=min_rank, group=group)

    for src_emb_id, (min_rank, group) in my_component_groups['src_emb'].items():
        src_lang, encoder_id = src_emb_id
        embs = model.encoder[f'encoder{encoder_id}'].embeddings[f'embeddings{src_lang}']
        weights = [p.data for p in embs.parameters()]
        broadcast_tensors(weights, src=min_rank, group=group)

    for tgt_emb_id, (min_rank, group) in my_component_groups['tgt_emb'].items():
        tgt_lang, decoder_id = tgt_emb_id
        embs = model.decoder[f'decoder{decoder_id}'].embeddings[f'embeddings{tgt_lang}']
        weights = [p.data for p in embs.parameters()]
        broadcast_tensors(weights, src=min_rank, group=group)

        weights = [p.data for p in model.generator[f'generator{tgt_lang}'].parameters()]
        broadcast_tensors(weights, src=min_rank, group=group)

    weights = [p.data for p in model.attention_bridge.parameters()]
    broadcast_tensors(weights, src=0)

    logger.debug('After init_distributed')
    for name, p in model.named_parameters():
        logger.debug(f'{task_queue_manager.node_rank}:{task_queue_manager.local_rank} {name}: {p.flatten()[:10]}')


def main(
    opt,
    vocabs_dict,
    global_rank,
    error_queue=None,
    batch_queue=None,
    semaphore=None,
    node_rank=None,
    local_rank=None,
    global_task_queue_manager=None,
):
    """Start training on `device_id`."""
    # NOTE: It's important that ``opt`` has been validated and updated
    # at this point.
    task_queue_manager = global_task_queue_manager.global_to_local(node_rank=node_rank, local_rank=local_rank)

    init_logger(opt.log_file)
    if node_rank is not None and local_rank is not None:
        configure_process(opt, local_rank)
        gpu_rank_t = torch.distributed.get_rank()
        logger.info("RANK GPU FROM TORCH %s", str(gpu_rank_t))

    transforms_cls = get_transforms_cls(opt._all_transform)
    checkpoint = None
    model_opt = _get_model_opts(opt, checkpoint=checkpoint)

    # Build model.
<<<<<<< HEAD
    model, generators_md = build_model(model_opt, opt, fields_dict, task_queue_manager, checkpoint)
=======
    model, generators_md = build_model(model_opt, opt, vocabs_dict, scheduler, checkpoint)
>>>>>>> 658f1139

    logger.info("GPU {} - Init model".format(global_rank))
    if node_rank is not None and local_rank is not None:
        init_distributed(model, task_queue_manager)
    enc, dec = model.count_parameters(log=logger.debug)
    logger.info("GPU {} - total encoder parameters: {}".format(global_rank, enc))
    logger.info("GPU {} - total decoder parameters: {}".format(global_rank, dec))

    # Build optimizer.
    logger.info("GPU {} - Build optimizer".format(global_rank))
    optim = Optimizer.from_opt(
        model,
        opt,
        task_queue_manager=task_queue_manager,
        checkpoint=checkpoint,
    )

    # Build model saver
    model_saver = build_model_saver(model_opt, opt, model, vocabs_dict, optim, global_rank)

    logger.info("GPU {} - Build trainer".format(global_rank))
    trainer = build_trainer(
        opt,
        local_rank,
        model,
        vocabs_dict,
        optim,
        task_queue_manager=task_queue_manager,
        model_saver=model_saver,
        generators_md=generators_md,
    )
    logger.info("GPU {} - Trainer built".format(global_rank))

    if batch_queue is None:
<<<<<<< HEAD
        _train_iter = DynamicDatasetIter.from_opts(
            task_queue_manager=task_queue_manager,
=======
        train_iter = DynamicDatasetIter.from_opts(
            scheduler=scheduler,
>>>>>>> 658f1139
            transforms_cls=transforms_cls,
            vocabs_dict=vocabs_dict,
            opts=opt,
            is_train=True,
            stride=1,
            offset=0,
        )

    else:
        assert semaphore is not None, "Using batch_queue requires semaphore as well"

        def _train_iter():
            while True:
                batch, metadata, communication_batch_id = batch_queue.get()
                semaphore.release()
                # TODO: confirm that batch-providing corpus has already been to'd to the correct place
                yield batch, metadata, communication_batch_id

        train_iter = _train_iter()
    logger.info("GPU {} - Valid iter".format(global_rank))
    valid_iter = _build_valid_iter(opt, vocabs_dict, transforms_cls)
    if valid_iter is not None:
        # valid_iter = IterOnDevice(valid_iter, local_rank)
        pass

    if len(opt.gpu_ranks):
        if is_master(global_rank):
            logger.info('Starting training on GPU: %s' % opt.gpu_ranks)
    else:
        logger.info('Starting training on CPU, could be very slow')
    train_steps = opt.train_steps
    if opt.single_pass and train_steps > 0:
        if is_master(global_rank):
            logger.warning("Option single_pass is enabled, ignoring train_steps.")
        train_steps = 0
    logger.info("GPU {} - Starting training".format(global_rank))
    trainer.train(
        train_iter,
        train_steps,
        save_checkpoint_steps=opt.save_checkpoint_steps,
        valid_iter=valid_iter,
        valid_steps=opt.valid_steps,
        global_rank=global_rank,
    )

    if trainer.report_manager.tensorboard_writer is not None:
        trainer.report_manager.tensorboard_writer.close()<|MERGE_RESOLUTION|>--- conflicted
+++ resolved
@@ -10,13 +10,8 @@
 from onmt.utils.logging import init_logger, logger
 from onmt.utils.parse import ArgumentParser
 
-<<<<<<< HEAD
 from onmt.utils.distributed import broadcast_tensors, is_master
-from onmt.inputters.dynamic_iterator import DynamicDatasetIter
-=======
-from onmt.utils.distributed import broadcast_tensors, Scheduler, is_master
 from onmt.inputters_mvp import DynamicDatasetIter
->>>>>>> 658f1139
 from onmt.transforms import get_transforms_cls
 
 
@@ -116,11 +111,8 @@
     model_opt = _get_model_opts(opt, checkpoint=checkpoint)
 
     # Build model.
-<<<<<<< HEAD
-    model, generators_md = build_model(model_opt, opt, fields_dict, task_queue_manager, checkpoint)
-=======
-    model, generators_md = build_model(model_opt, opt, vocabs_dict, scheduler, checkpoint)
->>>>>>> 658f1139
+
+    model, generators_md = build_model(model_opt, opt, vocabs_dict, task_queue_manager, checkpoint)
 
     logger.info("GPU {} - Init model".format(global_rank))
     if node_rank is not None and local_rank is not None:
@@ -155,13 +147,8 @@
     logger.info("GPU {} - Trainer built".format(global_rank))
 
     if batch_queue is None:
-<<<<<<< HEAD
-        _train_iter = DynamicDatasetIter.from_opts(
+        train_iter = DynamicDatasetIter.from_opts(
             task_queue_manager=task_queue_manager,
-=======
-        train_iter = DynamicDatasetIter.from_opts(
-            scheduler=scheduler,
->>>>>>> 658f1139
             transforms_cls=transforms_cls,
             vocabs_dict=vocabs_dict,
             opts=opt,
