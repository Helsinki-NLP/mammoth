"""
    This is the loadable seq2seq trainer library that is
    in charge of training details, loss compute, and statistics.
    See train.py for a use case of this library.

    Note: To make this a general library, we implement *only*
          mechanism things here(i.e. what to do), and leave the strategy
          things to users(i.e. how to do it). Also see train.py(one of the
          users of this library) for the strategy things we do.
"""

import torch
import traceback

import onmt.utils
from onmt.utils.logging import logger
import torch.nn as nn
import torch.distributed


def build_trainer(
    opt,
    device_context,
    model,
    vocabs_dict,
    optim,
    task_queue_manager,
    model_saver=None,
    generators_md=None,
):
    """
    Simplify `Trainer` creation based on user `opt`s*

    Args:
        opt (:obj:`Namespace`): user options (usually from argument parsing)
        model (:obj:`onmt.models.NMTModel`): the model to train
        vocabs_dict (dict): dict of vocabs
        optim (:obj:`onmt.utils.Optimizer`): optimizer used during training
        data_type (str): string describing the type of data
            e.g. "text"
        model_saver(:obj:`onmt.models.ModelSaverBase`): the utility object
            used to save the model
    """

    train_loss_md = nn.ModuleDict()
    valid_loss_md = nn.ModuleDict()
    logger.info("BUILD TRAINER")

<<<<<<< HEAD
    for (side, lang, component_id, fields) in task_queue_manager.get_fields('tgt', fields_dict):
        generator = generators_md[f'generator_{lang}']
        # This retrieves the primary field of this crappy datastructure
        tgt_field = fields['tgt'].fields[0][1]
=======
    for (side, lang, component_id, tgt_vocab) in task_queue_manager.get_vocabs('tgt', vocabs_dict):
        generator = generators_md[f"generator{lang}"]
>>>>>>> 582560be
        train_loss_md.add_module(
            f'trainloss{lang}',
            onmt.utils.loss.build_loss_compute(model, tgt_vocab, opt, train=True, generator=generator),
        )
        valid_loss_md.add_module(
            f'valloss{lang}',
            onmt.utils.loss.build_loss_compute(model, tgt_vocab, opt, train=False, generator=generator),
        )

    trunc_size = opt.truncated_decoder  # Badly named...
    shard_size = opt.max_generator_batches if opt.model_dtype == 'fp32' else 0
    norm_method = opt.normalization
    accum_count = opt.accum_count
    accum_steps = opt.accum_steps
    average_decay = opt.average_decay
    average_every = opt.average_every
    dropout = opt.dropout
    dropout_steps = opt.dropout_steps
    gpu_verbose_level = opt.gpu_verbose_level

    earlystopper = (
        onmt.utils.EarlyStopping(opt.early_stopping, scorers=onmt.utils.scorers_from_opts(opt))
        if opt.early_stopping > 0
        else None
    )

    report_manager = onmt.utils.build_report_manager(opt, device_context.node_rank, device_context.local_rank)
    trainer = onmt.Trainer(
        model,
        train_loss_md,
        valid_loss_md,
        optim,
        trunc_size,
        shard_size,
        norm_method,
        accum_count,
        accum_steps,
        device_context=device_context,
        gpu_verbose_level=gpu_verbose_level,
        report_manager=report_manager,
        with_align=True if opt.lambda_align > 0 else False,
        model_saver=model_saver,
        average_decay=average_decay,
        average_every=average_every,
        model_dtype=opt.model_dtype,
        earlystopper=earlystopper,
        dropout=dropout,
        dropout_steps=dropout_steps,
        task_queue_manager=task_queue_manager,
        report_stats_from_parameters=opt.report_stats_from_parameters,
        lca_loginterval=opt.lca_loginterval,
    )
    return trainer


class Trainer(object):
    """
    Class that controls the training process.

    Args:
            model(:py:class:`onmt.models.model.NMTModel`): translation model
                to train
            train_loss(:obj:`onmt.utils.loss.LossComputeBase`):
               training loss computation
            valid_loss(:obj:`onmt.utils.loss.LossComputeBase`):
               training loss computation
            optim(:obj:`onmt.utils.optimizers.Optimizer`):
               the optimizer responsible for update
            trunc_size(int): length of truncated back propagation through time
            shard_size(int): compute loss in shards of this size for efficiency
            data_type(string): type of the source input: [text]
            norm_method(string): normalization methods: [sents|tokens]
            accum_count(list): accumulate gradients this many times.
            accum_steps(list): steps for accum gradients changes.
            report_manager(:obj:`onmt.utils.ReportMgrBase`):
                the object that creates reports, or None
            model_saver(:obj:`onmt.models.ModelSaverBase`): the saver is
                used to save a checkpoint.
                Thus nothing will be saved if this parameter is None
    """

    def __init__(
        self,
        model,
        train_loss_md,
        valid_loss_md,
        optim,
        trunc_size=0,
        shard_size=32,
        norm_method="sents",
        accum_count=[1],
        accum_steps=[0],
        device_context=None,
        gpu_verbose_level=0,
        report_manager=None,
        with_align=False,
        model_saver=None,
        average_decay=0,
        average_every=1,
        model_dtype='fp32',
        earlystopper=None,
        dropout=[0.3],
        dropout_steps=[0],
        task_queue_manager=None,
        report_stats_from_parameters=False,
        lca_loginterval=-1,
    ):
        # Basic attributes.
        self.model = model
        self.train_loss_md = train_loss_md
        self.valid_loss_md = valid_loss_md
        self.optim = optim
        self.trunc_size = trunc_size
        self.shard_size = shard_size
        self.norm_method = norm_method
        self.accum_count_l = accum_count
        self.accum_count = accum_count[0]
        self.accum_steps = accum_steps
        self.device_context = device_context
        self.gpu_verbose_level = gpu_verbose_level
        self.report_manager = report_manager
        self.report_stats_from_parameters = report_stats_from_parameters
        self.with_align = with_align
        self.model_saver = model_saver
        self.average_decay = average_decay
        self.moving_average = None
        self.average_every = average_every
        self.model_dtype = model_dtype
        self.earlystopper = earlystopper
        self.dropout = dropout
        self.dropout_steps = dropout_steps

        self.task_queue_manager = task_queue_manager
        my_component_groups = self.task_queue_manager.get_distributed_groups()
        self.my_encoder_groups = my_component_groups['encoder']
        self.my_decoder_groups = my_component_groups['decoder']
        self.my_src_emb_groups = my_component_groups['src_emb']
        self.my_tgt_emb_groups = my_component_groups['tgt_emb']
        self.my_encoder_adapter_groups = my_component_groups['encoder_adapters']
        self.my_decoder_adapter_groups = my_component_groups['decoder_adapters']

        self.lca_loginterval = lca_loginterval

        for i in range(len(self.accum_count_l)):
            assert self.accum_count_l[i] > 0
            if self.accum_count_l[i] > 1:
                assert (
                    self.trunc_size == 0
                ), """To enable accumulated gradients,
                       you must disable target sequence truncating."""

        # Set model in training mode.
        self.model.train()

    def _accum_count(self, step):
        for i in range(len(self.accum_steps)):
            if step > self.accum_steps[i]:
                _accum = self.accum_count_l[i]
        return _accum

    def _maybe_update_dropout(self, step):
        for i in range(len(self.dropout_steps)):
            if step > 1 and step == self.dropout_steps[i] + 1:
                self.model.update_dropout(self.dropout[i])
                logger.info("Updated dropout to %f from step %d" % (self.dropout[i], step))

    def _accum_batches(self, iterator):
        batches = []
        normalization = 0
        current_comm_batch_id = None
        # accum_count now refers to number of tasks in one communication batch
        # i.e. minibatches to process before synching gradients
        self.accum_count = self._accum_count(self.optim.training_step)
        self.task_queue_manager.tasks_per_communication_batch = self.accum_count
        for batch, metadata, communication_batch_id in iterator:
            if current_comm_batch_id is None:
                current_comm_batch_id = communication_batch_id
            # when communication_batch_id changes, we might be ready to synch
            if current_comm_batch_id != communication_batch_id:
                current_comm_batch_id = communication_batch_id
                yield batches, normalization
                self.accum_count = self._accum_count(self.optim.training_step)
                self.task_queue_manager.tasks_per_communication_batch = self.accum_count
                batches = []
                normalization = 0
            batches.append((batch, metadata))
            if self.norm_method == "tokens":
                num_tokens = (
                    batch.tgt[1:, :, 0].ne(self.train_loss_md[f'trainloss{metadata.tgt_lang}'].padding_idx).sum()
                )
                normalization += num_tokens.item()
            else:
                normalization += batch.batch_size
        if batches:
            yield batches, normalization

    def _update_average(self, step):
        if self.moving_average is None:
            copy_params = [params.detach().float() for params in self.model.parameters()]
            self.moving_average = copy_params
        else:
            average_decay = max(self.average_decay, 1 - (step + 1) / (step + 10))
            for (i, avg), cpt in zip(enumerate(self.moving_average), self.model.parameters()):
                self.moving_average[i] = (1 - average_decay) * avg + cpt.detach().float() * average_decay

    def train(
        self,
        train_iter,
        train_steps,
        save_checkpoint_steps=5000,
        valid_iter=None,
        valid_steps=10000,
        device_context=None,
    ):
        """
        The main training loop by iterating over `train_iter` and possibly
        running validation on `valid_iter`.

        Args:
            train_iter: A generator that returns the next training batch.
            train_steps: Run training for this many iterations.
            save_checkpoint_steps: Save a checkpoint every this many
              iterations.
            valid_iter: A generator that returns the next validation batch.
            valid_steps: Run evaluation every this many iterations.

        Returns:
            The gathered statistics.
        """
        if valid_iter is None:
            logger.info('Start training loop without validation...')
        else:
            logger.info('Start training loop and validate every %d steps...', valid_steps)

        total_stats = onmt.utils.Statistics()
        report_stats = onmt.utils.Statistics()
        self._start_report_manager(start_time=total_stats.start_time)
        # LCA
        if self.lca_loginterval > 0:
            lca_logs = {
                k: dict() for k, v in self.model.named_parameters() if v.requires_grad and 'attention_bridge' in k
            }
            lca_params = {
                k: torch.zeros_like(v.data)
                for k, v in self.model.named_parameters()
                if v.requires_grad and 'attention_bridge' in k
            }
        # /LCA
        self.optim.zero_grad()
        trainEnum = enumerate(self._accum_batches(train_iter))

        while True:

            step = self.optim.training_step
            self._maybe_update_dropout(step)

            # LCA:
            #   1. get θ_t
            #   2. train step; grad = ∇_t, params: θ_{t+1}
            #   3. log changelca_params = (θ_{t+1} - θ_t) * ∇_t
            if self.lca_loginterval > 0:
                theta_t = {
                    k: v.data.clone()
                    for k, v in self.model.named_parameters()
                    if v.requires_grad and k.find('attention_bridge') >= 0
                }
            # /LCA

            i, (batches_with_meta, normalization) = next(trainEnum)

            self._gradient_accumulation_overLangPair(
                batches_with_meta,
                normalization,
                total_stats,
                report_stats,
            )

            # Note that all group ids are tuples, some with length 1
            for (layer_stack_index, encoder_id), (_, group) in self.my_encoder_groups.items():
                params = [
                    (name, p) for (name, p)
                    in self.model.encoder.get_submodule(layer_stack_index, encoder_id).named_parameters()
                    if 'embeddings' not in name and 'adapter' not in name
                ]
                onmt.utils.distributed.only_ready_reduce_and_rescale_grads(params, group=group)

            for (layer_stack_index, decoder_id), (_, group) in self.my_decoder_groups.items():
                params = [
                    (name, p) for (name, p)
                    in self.model.decoder.get_submodule(layer_stack_index, decoder_id).named_parameters()
                    if 'embeddings' not in name and 'adapter' not in name
                ]
                onmt.utils.distributed.only_ready_reduce_and_rescale_grads(params, group=group)

            for (src_lang,), (_, group) in self.my_src_emb_groups.items():
                embs = self.model.encoder.embeddings[f'embeddings_{src_lang}']
                onmt.utils.distributed.only_ready_reduce_and_rescale_grads(embs.named_parameters(), group=group)

            for (tgt_lang,), (_, group) in self.my_tgt_emb_groups.items():
                embs = self.model.decoder.embeddings[f'embeddings_{tgt_lang}']
                onmt.utils.distributed.only_ready_reduce_and_rescale_grads(embs.named_parameters(), group=group)

                onmt.utils.distributed.only_ready_reduce_and_rescale_grads(
                    self.model.generator[f'generator_{tgt_lang}'].named_parameters(), group=group
                )

            for adapter_id, (_, group) in self.my_encoder_adapter_groups.items():
                layer_stack_index, encoder_id, adapter_group, sub_id = adapter_id
                adapter = self.model.encoder.get_submodule(layer_stack_index, encoder_id).get_adapter(
                    adapter_group, sub_id
                )
                onmt.utils.distributed.only_ready_reduce_and_rescale_grads(adapter.named_parameters(), group=group)

            for adapter_id, (_, group) in self.my_decoder_adapter_groups.items():
                layer_stack_index, decoder_id, adapter_group, sub_id = adapter_id
                adapter = self.model.decoder.get_submodule(layer_stack_index, decoder_id).get_adapter(
                    adapter_group, sub_id
                )
                onmt.utils.distributed.only_ready_reduce_and_rescale_grads(adapter.named_parameters(), group=group)

            # a group is not specified: reduce across all devices
            if device_context.is_distributed():
                onmt.utils.distributed.only_ready_reduce_and_rescale_grads(
                    self.model.attention_bridge.named_parameters()
                )

            self._maybe_update_stats_from_parameters(report_stats, self.model.named_parameters())

            # LCA
            if (self.lca_loginterval > 0) and (step % self.lca_loginterval == 0) and (device_context.is_master()):
                for k, v in self.model.named_parameters():
                    if not v.requires_grad or isinstance(v.grad, type(None)) or k.find('attention_bridge') < 0:
                        continue
                    lca_params[k] = (v.data - theta_t[k]) * v.grad

                # dump logs at each checkpoint and 10 times during training
                dump_logs = (step % (train_steps // 10) == 0) or (
                    save_checkpoint_steps != 0 and step % save_checkpoint_steps == 0
                )
                dumppath = f'{self.model_saver.base_path}_lca_logs.json'
                onmt.utils.logging.log_lca_values(step, lca_logs, lca_params, dumppath, dump_logs)

            # /LCA

            self.optim.step()
            self.optim.zero_grad()
            for p in self.model.parameters():
                if hasattr(p, 'has_grad'):
                    p.has_grad = False

            if step % 1000 == 0:
                # TODO: if you are going to uncomment that block, please make it optional
                # logger.info(f'Aftesyncr gradient sync {step}')
                # for name, p in self.model.named_parameters():
                #     logger.info(
                #         f'{device_context.node_rank}:{device_context.local_rank}'
                #         f' {name}: {p.flatten()[:10]}'
                #     )
                if hasattr(self.optim._optimizer, 'report_steps'):
                    for line in self.optim._optimizer.report_steps():
                        logger.info(f'{device_context.node_rank}:{device_context.local_rank} {line}')

            if self.average_decay > 0 and i % self.average_every == 0:
                self._update_average(step)

            report_stats = self._maybe_report_training(
                step,
                train_steps,
                self.optim.learning_rate(),
                report_stats,
            )

            # if valid_iter is not None and step % valid_steps == 0:
            #     if self.gpu_verbose_level > 0:
            #         logger.info('GpuRank %d: validate step %d'
            #                     % (self.gpu_rank, step))
            #     valid_stats = self.validate(
            #         valid_iter, moving_average=self.moving_average, sourceLang=sourceLang, targetLang=targetLang)
            #     if self.gpu_verbose_level > 0:
            #         logger.info('GpuRank %d: gather valid stat \
            #                         step %d' % (self.gpu_rank, step))
            #     valid_stats = self._maybe_gather_stats(valid_stats)
            #     if self.gpu_verbose_level > 0:
            #         logger.info('GpuRank %d: report stat step %d'
            #                     % (self.gpu_rank, step))
            #     self._report_step(self.optim.learning_rate(), #learning_rate_to_show, #self.optim.learning_rate(),
            #                       step, valid_stats=valid_stats)
            #     # Run patience mechanism
            #     if self.earlystopper is not None:
            #         self.earlystopper(valid_stats, step)
            #         # If the patience has reached the limit, stop training
            #         if self.earlystopper.has_stopped():
            #             break

            if self.model_saver is not None and (save_checkpoint_steps != 0 and step % save_checkpoint_steps == 0):
                self.model_saver.save(step, moving_average=self.moving_average)

            if train_steps > 0 and step >= train_steps:
                break

        if self.model_saver is not None:
            self.model_saver.save(step, moving_average=self.moving_average)
        return total_stats

    def validate(self, valid_iter, moving_average=None, sourceLang=None, targetLang=None):
        """Validate model.
            valid_iter: validate data iterator
        Returns:
            :obj:`nmt.Statistics`: validation loss statistics
        """
        valid_model = self.model
        if moving_average:
            # swap model params w/ moving average
            # (and keep the original parameters)
            model_params_data = []
            for avg, param in zip(self.moving_average, valid_model.parameters()):
                model_params_data.append(param.data)
                param.data = avg.data.half() if self.optim._fp16 == "legacy" else avg.data

        # Set model in validating mode.
        valid_model.eval()

        with torch.no_grad():
            stats = onmt.utils.Statistics()

            for batch in valid_iter:
                src, src_lengths = batch.src if isinstance(batch.src, tuple) else (batch.src, None)
                tgt = batch.tgt

                with torch.cuda.amp.autocast(enabled=self.optim.amp):
                    # F-prop through the model.
                    outputs, attns = valid_model(
                        src, tgt, src_lengths, with_align=self.with_align, src_task=sourceLang, tgt_task=targetLang
                    )

                    # Compute loss.
                    _, batch_stats = self.valid_loss_md["valloss" + targetLang](batch, outputs, attns)

                # Update statistics.
                stats.update(batch_stats)
        if moving_average:
            for param_data, param in zip(model_params_data, self.model.parameters()):
                param.data = param_data

        # Set model back to training mode.
        valid_model.train()

        return stats

    def _gradient_accumulation_overLangPair(
        self,
        batches_with_meta,
        normalization,
        total_stats,
        report_stats,
    ):
        for k, (batch, metadata) in enumerate(batches_with_meta):
            # logger.info(f'batch with metadata {metadata}')

            target_size = batch.tgt.size(0)
            # Truncated BPTT: reminder not compatible with accum > 1
            if self.trunc_size:
                raise Exception('Truncated BPTT not supported')
                trunc_size = self.trunc_size
            else:
                trunc_size = target_size

            src, src_lengths = batch.src if isinstance(batch.src, tuple) else (batch.src, None)
            if src_lengths is not None:
                report_stats.n_src_words += src_lengths.sum().item()

            tgt_outer = batch.tgt

            bptt = False
            for j in range(0, target_size - 1, trunc_size):
                # 1. Create truncated target.
                tgt = tgt_outer[j:(j + trunc_size)]
                # TODO: AMP == TRUE If fp16
                with torch.cuda.amp.autocast(enabled=self.optim.amp):
                    outputs, attns = self.model(
                        src, tgt, src_lengths, bptt=bptt, with_align=self.with_align, metadata=metadata
                    )
                    bptt = True

                    # 3. Compute loss.
                    loss, batch_stats = self.train_loss_md[f'trainloss{metadata.tgt_lang}'](
                        batch,
                        outputs,
                        attns,
                        normalization=normalization,
                        shard_size=self.shard_size,
                        trunc_start=j,
                        trunc_size=trunc_size,
                    )
                    # logger.info(loss)

                try:
                    if loss is not None:
                        self.optim.backward(loss)

                    total_stats.update(batch_stats)
                    report_stats.update(batch_stats)

                except Exception:
                    traceback.print_exc()
                    logger.info("At step %d, we removed a batch - accum %d", self.training_step_all, k)

    def _start_report_manager(self, start_time=None):
        """
        Simple function to start report manager (if any)
        """
        if self.report_manager is not None:
            if start_time is None:
                self.report_manager.start()
            else:
                self.report_manager.start_time = start_time

    def _maybe_gather_stats(self, stat):
        """
        Gather statistics in multi-processes cases

        Args:
            stat(:obj:onmt.utils.Statistics): a Statistics object to gather
                or None (it returns None in this case)

        Returns:
            stat: the updated (or unchanged) stat object
        """
        if stat is not None and self.device_context.is_distributed() > 1:
            return onmt.utils.Statistics.all_gather_stats(stat)
        return stat

    def _maybe_update_stats_from_parameters(self, report_stats, named_parameters):
        if self.report_manager is not None and self.report_stats_from_parameters:
            report_stats.update_from_parameters(named_parameters)

    def _maybe_report_training(self, step, num_steps, learning_rate, report_stats):
        """
        Simple function to report training stats (if report_manager is set)
        see `onmt.utils.ReportManagerBase.report_training` for doc
        """
        if self.report_manager is not None:
            return self.report_manager.report_training(
                step,
                num_steps,
                learning_rate,
                None if self.earlystopper is None else self.earlystopper.current_tolerance,
                report_stats,
                multigpu=self.device_context.is_distributed(),
            )

    def _report_step(self, learning_rate, step, train_stats=None, valid_stats=None):
        """
        Simple function to report stats (if report_manager is set)
        see `onmt.utils.ReportManagerBase.report_step` for doc
        """
        if self.report_manager is not None:
            return self.report_manager.report_step(
                learning_rate,
                None if self.earlystopper is None else self.earlystopper.current_tolerance,
                step,
                train_stats=train_stats,
                valid_stats=valid_stats,
            )<|MERGE_RESOLUTION|>--- conflicted
+++ resolved
@@ -46,15 +46,8 @@
     valid_loss_md = nn.ModuleDict()
     logger.info("BUILD TRAINER")
 
-<<<<<<< HEAD
-    for (side, lang, component_id, fields) in task_queue_manager.get_fields('tgt', fields_dict):
+    for (side, lang, component_id, tgt_vocab) in task_queue_manager.get_vocabs('tgt', vocabs_dict):
         generator = generators_md[f'generator_{lang}']
-        # This retrieves the primary field of this crappy datastructure
-        tgt_field = fields['tgt'].fields[0][1]
-=======
-    for (side, lang, component_id, tgt_vocab) in task_queue_manager.get_vocabs('tgt', vocabs_dict):
-        generator = generators_md[f"generator{lang}"]
->>>>>>> 582560be
         train_loss_md.add_module(
             f'trainloss{lang}',
             onmt.utils.loss.build_loss_compute(model, tgt_vocab, opt, train=True, generator=generator),
@@ -407,7 +400,7 @@
 
             if step % 1000 == 0:
                 # TODO: if you are going to uncomment that block, please make it optional
-                # logger.info(f'Aftesyncr gradient sync {step}')
+                # logger.info(f'After gradient sync {step}')
                 # for name, p in self.model.named_parameters():
                 #     logger.info(
                 #         f'{device_context.node_rank}:{device_context.local_rank}'
