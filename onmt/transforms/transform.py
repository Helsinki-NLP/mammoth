--- conflicted
+++ resolved
@@ -228,14 +228,8 @@
         return ', '.join(info_args)
 
 
-<<<<<<< HEAD
-def make_transforms(opts, transforms_cls, fields, task):
+def make_transforms(opts, transforms_cls, vocabs, task):
     """Build transforms in `transforms_cls` with vocab of `fields`."""
-    vocabs = get_vocabs(fields) if fields is not None else None
-=======
-def make_transforms(opts, transforms_cls, vocabs):
-    """Build transforms in `transforms_cls` with `vocabs`."""
->>>>>>> 582560be
     transforms = {}
     for name, transform_cls in transforms_cls.items():
         if transform_cls.require_vocab() and vocabs is None:
