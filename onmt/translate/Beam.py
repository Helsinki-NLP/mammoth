from __future__ import division
import torch


class Beam(object):
    """
    Class for managing the internals of the beam search process.

    Takes care of beams, back pointers, and scores.

    Args:
       size (int): beam size
       pad, bos, eos (int): indices of padding, beginning, and ending.
       n_best (int): nbest size to use
       cuda (bool): use gpu
       global_scorer (:obj:`GlobalScorer`)
    """
    def __init__(self, size, pad, bos, eos,
                 n_best=1, cuda=False,
                 global_scorer=None,
                 min_length=0):

        self.size = size
        self.tt = torch.cuda if cuda else torch

        # The score for each translation on the beam.
        self.scores = self.tt.FloatTensor(size).zero_()
        self.all_scores = []

        # The backpointers at each time-step.
        self.prev_ks = []

        # The outputs at each time-step.
        self.next_ys = [self.tt.LongTensor(size)
                        .fill_(pad)]
        self.next_ys[0][0] = bos

        # Has EOS topped the beam yet.
        self._eos = eos
        self.eos_top = False

        # The attentions (matrix) for each time.
        self.attn = []

        # Time and k pair for finished.
        self.finished = []
        self.n_best = n_best

        # Information for global scoring.
        self.global_scorer = global_scorer
        self.global_state = {}

        # Minimum prediction length
        self.min_length = min_length

    def get_current_state(self):
        "Get the outputs for the current timestep."
        return self.next_ys[-1]

    def get_current_origin(self):
        "Get the backpointers for the current timestep."
        return self.prev_ks[-1]

    def advance(self, word_probs, attn_out):
        """
        Given prob over words for every last beam `wordLk` and attention
        `attn_out`: Compute and update the beam search.

        Parameters:

        * `word_probs`- probs of advancing from the last step (K x words)
        * `attn_out`- attention at the last step

        Returns: True if beam search is complete.
        """
        num_words = word_probs.size(1)
        self.global_scorer.update_score(self, attn_out)
        # force the output to be longer than self.min_length
        cur_len = len(self.next_ys)
        if cur_len < self.min_length:
            for k in range(len(word_probs)):
                word_probs[k][self._eos] = -1e20
        # Sum the previous scores.
        if len(self.prev_ks) > 0:
            beam_scores = word_probs + \
                self.scores.unsqueeze(1).expand_as(word_probs)
            # normalize by length (made redundant by code below)
            # if cur_len > 1:
            #    beam_scores = beam_scores * (cur_len-1) / cur_len
            # Don't let EOS have children.
            for i in range(self.next_ys[-1].size(0)):
                if self.next_ys[-1][i] == self._eos:
                    beam_scores[i] = -1e20
        else:
            beam_scores = word_probs[0]
        flat_beam_scores = beam_scores.view(-1)
        best_scores, best_scores_id = flat_beam_scores.topk(self.size, 0,
                                                            True, True)

        self.all_scores.append(self.scores)
        self.scores = best_scores

        # best_scores_id is flattened beam x word array, so calculate which
        # word and beam each score came from
        prev_k = best_scores_id / num_words
        self.prev_ks.append(prev_k)
        self.next_ys.append((best_scores_id - prev_k * num_words))
        self.attn.append(attn_out.index_select(0, prev_k))
        self.global_scorer.update_global_state(self)
        #for k in range(self.next_ys[-1].size(0)):
        #    hyp, _ = self.get_hyp(len(self.next_ys), k)
        #    for j in range(len(hyp)):
        #        print(hyp[j], end=" ")
        #    print(self.scores[k])
        #    print(self.global_state["prev_penalty"][k])
        #    print()
        #print("-----")
        for i in range(self.next_ys[-1].size(0)):
            if self.next_ys[-1][i] == self._eos:
                global_scores = self.global_scorer.score(self, self.scores)
                s = global_scores[i]#/(len(self.next_ys))
                self.finished.append((s, len(self.next_ys) - 1, i))

        # End condition is when top-of-beam is EOS and no global score.
<<<<<<< HEAD
        if self.next_ys[-1][0] == self._eos:
            self.all_scores.append(self.scores)
            self.eos_top = True
=======
        # if self.next_ys[-1][0] == self._eos:
            # self.all_scores.append(self.scores)
            # self.eos_top = True
>>>>>>> 6f7a26ac

    def done(self):
        return self.eos_top and len(self.finished) >= self.n_best

    def sort_finished(self, minimum=None):
        if minimum is not None:
            i = 0
            # Add from beam until we have minimum outputs.
            while len(self.finished) < minimum:
                global_scores = self.global_scorer.score(self, self.scores)
                s = global_scores[i]#/(len(self.next_ys))
                self.finished.append((s, len(self.next_ys) - 1, i))
                i += 1

        self.finished.sort(key=lambda a: -a[0])
        scores = [sc for sc, _, _ in self.finished]
        ks = [(t, k) for _, t, k in self.finished]
        return scores, ks

    def get_hyp(self, timestep, k):
        """
        Walk back to construct the full hypothesis.
        """
        hyp, attn = [], []
        for j in range(len(self.prev_ks[:timestep]) - 1, -1, -1):
            hyp.append(self.next_ys[j+1][k])
            attn.append(self.attn[j][k])
            k = self.prev_ks[j][k]
        return hyp[::-1], torch.stack(attn[::-1])


class GNMTGlobalScorer(object):
    """
    NMT re-ranking score from
    "Google's Neural Machine Translation System" :cite:`wu2016google`

    Args:
       alpha (float): length parameter
       beta (float):  coverage parameter
    """
    def __init__(self, alpha, beta):
        self.alpha = alpha
        self.beta = beta

    def score(self, beam, logprobs):
        "Additional term add to log probability"
        cov = beam.global_state["coverage"]
        # pen = self.beta * torch.min(cov, cov.clone().fill_(1.0)).log().sum(1)
        pen = self.beta * torch.max(cov, cov.clone().fill_(1.0)).sum(1) / len(beam.next_ys)
        # pen = self.beta * self.cov_total / len(beam.next_ys)
        l_term = (((5 + len(beam.next_ys)) ** self.alpha) /
                  ((5 + 1) ** self.alpha))
        return (logprobs / l_term) #+ pen

    def update_score(self, beam, attn):
        if "prev_penalty" in beam.global_state.keys():
            beam.scores.add_(beam.global_state["prev_penalty"])
            cov = beam.global_state["coverage"] + attn
            penalty = self.beta * (torch.max(cov, cov.clone().fill_(1.0)).sum(1) - cov.size(1))
            beam.scores.sub_(penalty)

    def update_global_state(self, beam):
        "Keeps the coverage vector as sum of attens"
        if len(beam.prev_ks) == 1:
            beam.global_state["coverage"] = beam.attn[-1]
            self.cov_total = beam.attn[-1].sum(1)
            beam.global_state["prev_penalty"] = beam.scores.clone().fill_(0.0)
        else:
            self.cov_total += torch.min(beam.attn[-1],
                                        beam.global_state['coverage']).sum(1)
            beam.global_state["coverage"] = beam.global_state["coverage"] \
                .index_select(0, beam.prev_ks[-1]).add(beam.attn[-1])
            # Compute Penalty during
            # beam.scores.add_(self.prev_penalty.index_select(0, beam.prev_ks[-1]))
            cov = beam.global_state["coverage"]
            penalty = self.beta * (torch.max(cov, cov.clone().fill_(1.0)).sum(1) - cov.size(1))
            # beam.scores.sub_(penalty)
            beam.global_state["prev_penalty"] = penalty<|MERGE_RESOLUTION|>--- conflicted
+++ resolved
@@ -122,15 +122,9 @@
                 self.finished.append((s, len(self.next_ys) - 1, i))
 
         # End condition is when top-of-beam is EOS and no global score.
-<<<<<<< HEAD
         if self.next_ys[-1][0] == self._eos:
             self.all_scores.append(self.scores)
             self.eos_top = True
-=======
-        # if self.next_ys[-1][0] == self._eos:
-            # self.all_scores.append(self.scores)
-            # self.eos_top = True
->>>>>>> 6f7a26ac
 
     def done(self):
         return self.eos_top and len(self.finished) >= self.n_best
