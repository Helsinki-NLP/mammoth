--- conflicted
+++ resolved
@@ -10,15 +10,10 @@
 import torch.distributed
 
 from argparse import Namespace
-<<<<<<< HEAD
 from collections import OrderedDict, namedtuple
 from dataclasses import dataclass
-from itertools import cycle, islice
-=======
-from collections import OrderedDict
 from itertools import compress, cycle, islice
 from onmt.inputters_mvp import get_corpus
->>>>>>> 658f1139
 from onmt.utils.logging import init_logger, logger
 from onmt.utils.misc import set_random_seed
 from pprint import pformat
@@ -463,7 +458,6 @@
             'tgt_emb': OrderedDict(),
         }
 
-<<<<<<< HEAD
         if self.global_rank is None:
             # Training on CPU, or called on global TaskQueueManager
             for component_type, components in self.components_to_groups:
@@ -488,8 +482,9 @@
 
     # TODO: soon deprecated by #18 Data pipeline refactoring
     def get_fields(self, side: str, fields_dict):
-        """Returns a list of tuples: (side, lang, component_id, fields).
-=======
+        """Returns a list of tuples: (side, lang, component_id, fields)."""
+        raise RuntimeError
+
     def get_corpora(self, is_train=False, vocabs_dict=None) -> Dict[str, Any]:
         corpus_ids = self.opt.data.keys()
         my_lang_pairs = compress(self.lang_pairs, self._selector)
@@ -515,7 +510,6 @@
 
     def get_vocabs(self, side: str, vocabs_dict):
         """Returns a list of tuples: (side, lang, component_id, vocabs).
->>>>>>> 658f1139
         side:           Either 'src' or 'tgt'.
         lang:           The language code. Vocabularies are language specific.
         component_id:   The encoder or decoder id. Embeddings are stored in
@@ -535,12 +529,6 @@
                 component_id = task.decoder_id
             fields = fields_dict[(side, lang)]
             if not (side, lang, component_id) in seen:
-<<<<<<< HEAD
-                result.append((side, lang, component_id, fields))
-            seen.add((side, lang, component_id))
-        return result
-
-=======
                 result.append((side, lang, component_id, vocabs_dict[(side, lang)]))
             seen.add((side, lang, component_id))
         return result
@@ -572,7 +560,6 @@
             )
         return result
 
->>>>>>> 658f1139
     def get_encoders(self):
         my_encoder_ids = [task.encoder_id for task in self.get_tasks()]
         return my_encoder_ids
