""" Pytorch Distributed utils
    This piece of code was heavily inspired by the equivalent of Fairseq-py
    https://github.com/pytorch/fairseq
"""
import math
import numpy as np
import os
import pickle
import signal
import torch.distributed

from abc import ABC, abstractmethod
from argparse import Namespace
<<<<<<< HEAD
from collections import OrderedDict
from itertools import compress, cycle, islice
from typing import Any, Dict, Optional, List

from onmt.inputters.corpus import get_corpus
from onmt.utils.logging import init_logger, logger
from onmt.utils.misc import set_random_seed
=======
from collections import OrderedDict, namedtuple
from dataclasses import dataclass
from itertools import cycle, islice
from onmt.utils.logging import init_logger, logger
from onmt.utils.misc import set_random_seed
from pprint import pformat
from typing import Any, Optional, List
>>>>>>> a16e6baa


def is_master(global_rank):
    return global_rank == 0


def multi_init(opt, global_rank):
    dist_init_method = 'tcp://{master_ip}:{master_port}'.format(master_ip=opt.master_ip, master_port=opt.master_port)

    dist_world_size = opt.world_size
    torch.distributed.init_process_group(
        backend=opt.gpu_backend,
        init_method=dist_init_method,
        rank=global_rank,
        world_size=dist_world_size,
    )

    gpu_rank = torch.distributed.get_rank()

    return gpu_rank


def broadcast_tensors(tensors, src=0, group=None):
    for t in tensors:
        if group is None:
            torch.distributed.broadcast(t, src)
        else:
            torch.distributed.broadcast(t, src, group=group)


def only_ready_reduce_and_rescale_grads(named_parameters, group=None):
    """
    Gradient synch tolerant to missing grads.

    Missing grads occur when some parameters are not trained between two
    gradient synchs, e.g. the embeddings of a low-resource language with low
    sampling weight.

    The algorithm first uses the 'has_grad' attribute set by the forward hook
    'has_grad_hook'. This hook ensures that all parameters of the modules
    selected for use during the current training computation have 'has_grad'
    set to True. This gives the list of parameters that have been trained on
    this device ("ready").

    A bit mask covering the parameters that are ready on this device is
    communicated to the other devices in the group. The bit masks are reduced
    using summation. The sum gives the number of real gradients for that
    parameter, and can be used for normalization.

    If a parameter is ready on any device, all devices communicate a value.
    Devices on which the parameter is ready communicate the actual gradient,
    while devices on which it is not ready communicate a dummy zero tensor
        instead. The sum computed previously is used for normalization.

    Args:
        named_parameters: tuples of (str, Parameter) defining the parameters to consider
        group: torch.distributed communication group
    """
    # Set missing gradients to zero, keeping track of true gradients
    require_grad = [(name, p) for (name, p) in named_parameters if p.requires_grad]
    if not require_grad:
        # Exit early if the component has no parameters that require a gradient
        return
    device = require_grad[0][1].device
    ready_list = []
    for name, p in require_grad:
        if hasattr(p, 'has_grad') and p.has_grad:
            ready_list.append(1.0)
        else:
            ready_list.append(0.0)
            if p.grad is None:
                p.grad = torch.zeros_like(p)

    # Communicate the ready bits, and reduce them using summation.
    # This gives the number of non-dummy gradients participating, for normalization
    ready_t = torch.tensor(ready_list).to(device)
    if group is None:
        torch.distributed.all_reduce(ready_t)
    else:
        torch.distributed.all_reduce(ready_t, group=group)
    rescale_denoms = ready_t  # after reduction

    # Omit if all nodes sent a zero ready bit
    grads = [p.grad.data for name, p in require_grad]
    grads = [grad for (grad, denom) in zip(grads, rescale_denoms) if denom > 0]
    rescale_denoms = [denom for denom in rescale_denoms if denom > 0]
    assert len(grads) == len(rescale_denoms)
    if len(grads) == 0:
        return

    # All devices communicate either a real gradient or a dummy zeros of the same size
    # Can not use rescale_denom, as each grad may have its own denominator
    all_reduce_and_rescale_tensors(grads, rescale_denom=1, group=group)

    # Normalize using the previously computed values
    for grad, denom in zip(grads, rescale_denoms):
        if denom > 0:
            grad.div_(denom)
    # Note: p.has_grad is reused in the optimizer to prevent the untrained components from being stepped


def all_reduce_and_rescale_tensors(tensors, rescale_denom, group=None, buffer_size=10485760):
    """
    All-reduce and rescale tensors in chunks of the specified size.

    Args:
        tensors: list of Tensors to all-reduce
        rescale_denom: denominator for rescaling summed Tensors
        buffer_size: all-reduce chunk size in bytes
    """
    # buffer size in bytes, determine equiv. # of elements based on data type
    buffer_t = tensors[0].new(math.ceil(buffer_size / tensors[0].element_size())).zero_()
    buffer = []

    def all_reduce_buffer():
        # copy tensors into buffer_t
        offset = 0
        for t in buffer:
            numel = t.numel()
            buffer_t[offset:offset + numel].copy_(t.view(-1))
            offset += numel

        # all-reduce and rescale
        if group is None:
            torch.distributed.all_reduce(buffer_t[:offset])
        else:
            torch.distributed.all_reduce(buffer_t[:offset], group=group)
        buffer_t.div_(rescale_denom)

        # copy all-reduced buffer back into tensors
        offset = 0
        for t in buffer:
            numel = t.numel()
            t.view(-1).copy_(buffer_t[offset:offset + numel])
            offset += numel

    filled = 0
    for t in tensors:
        sz = t.numel() * t.element_size()
        if sz > buffer_size:
            # tensor is bigger than buffer, all-reduce and rescale directly
            if group is None:
                torch.distributed.all_reduce(t)
            else:
                torch.distributed.all_reduce(t, group=group)
            t.div_(rescale_denom)
        elif filled + sz > buffer_size:
            # buffer is full, all-reduce and replace buffer with grad
            all_reduce_buffer()
            buffer = [t]
            filled = sz
        else:
            # add tensor to buffer
            buffer.append(t)
            filled += sz

    if len(buffer) > 0:
        all_reduce_buffer()


def all_gather_list(data, max_size=4096):
    """Gathers arbitrary data from all nodes into a list."""
    world_size = torch.distributed.get_world_size()
    if not hasattr(all_gather_list, '_in_buffer') or max_size != all_gather_list._in_buffer.size():
        all_gather_list._in_buffer = torch.cuda.ByteTensor(max_size)
        all_gather_list._out_buffers = [torch.cuda.ByteTensor(max_size) for i in range(world_size)]
    in_buffer = all_gather_list._in_buffer
    out_buffers = all_gather_list._out_buffers

    enc = pickle.dumps(data)
    enc_size = len(enc)
    if enc_size + 2 > max_size:
        raise ValueError('encoded data exceeds max_size: {}'.format(enc_size + 2))
    assert max_size < 255 * 256
    in_buffer[0] = enc_size // 255  # this encoding works for max_size < 65k
    in_buffer[1] = enc_size % 255
    in_buffer[2:enc_size + 2] = torch.ByteTensor(list(enc))

    torch.distributed.all_gather(out_buffers, in_buffer.cuda())

    results = []
    for i in range(world_size):
        out_buffer = out_buffers[i]
        size = (255 * out_buffer[0].item()) + out_buffer[1].item()

        bytes_list = bytes(out_buffer[2:size + 2].tolist())
        result = pickle.loads(bytes_list)
        results.append(result)
    return results


class ErrorHandler(object):
    """A class that listens for exceptions in children processes and propagates
    the tracebacks to the parent process."""

    def __init__(self, error_queue):
        """init error handler"""
        import signal
        import threading

        self.error_queue = error_queue
        self.children_pids = []
        self.error_thread = threading.Thread(target=self.error_listener, daemon=True)
        self.error_thread.start()
        signal.signal(signal.SIGUSR1, self.signal_handler)

    def add_child(self, pid):
        """error handler"""
        self.children_pids.append(pid)

    def error_listener(self):
        """error listener"""
        (rank, original_trace) = self.error_queue.get()
        self.error_queue.put((rank, original_trace))
        os.kill(os.getpid(), signal.SIGUSR1)

    def signal_handler(self, signalnum, stackframe):
        """signal handler"""
        for pid in self.children_pids:
            os.kill(pid, signal.SIGINT)  # kill children processes
        (rank, original_trace) = self.error_queue.get()
        msg = """\n\n-- Tracebacks above this line can probably
                 be ignored --\n\n"""
        msg += original_trace
        raise Exception(msg)


def batch_producer(generator_to_serve, queue, semaphore, opt, device_id):
    """Produce batches to `queues` from `generator_to_serve`."""
    log_level = "INFO" if opt.verbose or device_id == 0 else "WARNING"
    init_logger(opt.log_file, log_level=log_level)
    set_random_seed(opt.seed, False)
    logger.info("BATCH PRODUCER")
    logger.info(generator_to_serve)

    for batch, metadata, communication_batch_id in generator_to_serve:
        semaphore.acquire()
        batch.dataset = None
        # Move batch to correspond device_id when consumer iterate
        # hack to dodge unpicklable `dict_keys`
        batch.fields = list(batch.fields)
        queue.put((batch, metadata, communication_batch_id))


def consumer(process_fn, opt, global_rank, error_queue, batch_queue, semaphore, node_rank, local_rank):  # noqa: E501
    """Run `process_fn` on `device_id` with data from `batch_queue`."""
    try:
        logger.info(f'global_rank {global_rank} node_rank {node_rank} local_rank {local_rank}')
        logger.info(f'opt.gpu_ranks {opt.gpu_ranks}')
        multi_init(opt, global_rank)
        process_fn(
            opt,
            global_rank=global_rank,
            batch_queue=batch_queue,
            semaphore=semaphore,
            node_rank=node_rank,
            local_rank=local_rank,
        )

    except KeyboardInterrupt:
        pass  # killed by parent, do nothing
    except Exception:
        # propagate exception to parent process, keeping original traceback
        import traceback

        error_queue.put((opt.gpu_ranks[node_rank], traceback.format_exc()))


DatasetMetadata = namedtuple('DatasetMetadata', 'src_lang tgt_lang encoder_id decoder_id corpus_id')


@dataclass
class TaskSpecs():
    node_rank: int
    local_rank: int
    src_lang: str
    tgt_lang: str
    encoder_id: str
    decoder_id: str
    corpus_id: str
    weight: int
    corpus_opt: dict
    src_vocab: Any  # FIXME: type
    tgt_vocab: Any

    def get_serializable_metadata(self):
        """
        TaskSpecs contains objects that should not be serialized
        and sent over the multiprocessing message queue.
        The DatasetMetadata namedtuple can be serialized.
        """
        return DatasetMetadata(
            src_lang=self.src_lang,
            tgt_lang=self.tgt_lang,
            encoder_id=self.encoder_id,
            decoder_id=self.decoder_id,
            corpus_id=self.corpus_id,
        )


class TaskQueueManager:
    def __init__(
        self,
        tasks: List[TaskSpecs],
        gpus_per_node: int,
        n_nodes: int,
        components_to_gpus=None,
        components_to_groups=None,
        node_rank: Optional[int] = None,
        local_rank: Optional[int] = None
    ):
        """
        Schedules tasks (language pairs) to devices.
        Has the responsibility for all resources that need to be
        consistently assigned to nodes and GPUs.
        This includes data, parameters, and vocabularies.

        `local_rank` is the local rank of the GPU on this node.
        When `node_rank` and `local_rank` are given, the methods return only
        the items needed in the specified process.
        When set to None, all items are returned.
        """
        self.tasks = tasks
        self.node_rank = node_rank
        self.local_rank = local_rank

        self.gpus_per_node = gpus_per_node
        self.n_nodes = n_nodes

<<<<<<< HEAD
        self.tasks_per_communication_batch = opt.accum_count

        logger.info(f'in scheduler: node_rank {node_rank} local_rank {local_rank}')
=======
        logger.info(f'in task_queue_manager: node_rank {node_rank} local_rank {local_rank}')
>>>>>>> a16e6baa
        assert node_rank is None or 0 <= node_rank < self.n_nodes
        assert local_rank is None or 0 <= local_rank < self.gpus_per_node

        self.components_to_gpus = components_to_gpus
        self.components_to_groups = components_to_groups

    @classmethod
    def from_opt(cls, opt: Namespace):
        n_tasks = len(opt.src_tgt)
        gpus_per_node = len(opt.gpu_ranks)
        if gpus_per_node > 0:
            n_nodes = opt.world_size // gpus_per_node
        else:
            n_nodes = 1
            gpus_per_node = 1

        # When --node_gpu is not set, assume an assigment that fills gpus in rank order
        node_gpu = (
            [tuple(int(y) for y in x.split(':', 1)) for x in opt.node_gpu] if opt.node_gpu
            else cls._default_node_gpu(n_tasks, n_nodes, gpus_per_node)
        )
        lang_pairs = [lang_pair.split('-') for lang_pair in opt.src_tgt]

        if opt.enc_sharing_group:
            encoder_ids = opt.enc_sharing_group
        else:
            # if no encoder sharing groups are defined, encoders are language specific
            encoder_ids = [src_lang for src_lang, tgt_lang in lang_pairs]
        if opt.dec_sharing_group:
            decoder_ids = opt.dec_sharing_group
        else:
            # if no decoder sharing groups are defined, decoders are language specific
            decoder_ids = [tgt_lang for src_lang, tgt_lang in lang_pairs]

        corpus_ids = opt.data.keys()

        assert len(node_gpu) == n_tasks, f'{len(node_gpu)} != {n_tasks}'
        assert len(lang_pairs) == n_tasks, f'{len(lang_pairs)} != {n_tasks}'
        assert len(encoder_ids) == n_tasks, f'{len(encoder_ids)} != {n_tasks}'
        assert len(decoder_ids) == n_tasks, f'{len(decoder_ids)} != {n_tasks}'
        assert len(corpus_ids) == n_tasks, f'{len(corpus_ids)} != {n_tasks}'

        tasks = []
        for (
            (node_rank, local_rank),
            (src_lang, tgt_lang),
            encoder_id,
            decoder_id,
            corpus_id
        ) in zip(
            node_gpu,
            lang_pairs,
            encoder_ids,
            decoder_ids,
            corpus_ids
        ):
            corpus_opt = opt.data[corpus_id]
            weight = corpus_opt.get('weight', 1.0)
            task = TaskSpecs(
                node_rank=node_rank,
                local_rank=local_rank,
                src_lang=src_lang,
                tgt_lang=tgt_lang,
                encoder_id=encoder_id,
                decoder_id=decoder_id,
                corpus_id=corpus_id,
                weight=weight,
                corpus_opt=corpus_opt,
                src_vocab=None,
                tgt_vocab=None,
            )
            tasks.append(task)
        return cls(tasks, gpus_per_node=gpus_per_node, n_nodes=n_nodes)

    def global_to_local(self, node_rank, local_rank):
        return self.__class__(
            self.tasks,
            gpus_per_node=self.gpus_per_node,
            n_nodes=self.n_nodes,
            components_to_gpus=self.components_to_gpus,
            components_to_groups=self.components_to_groups,
            node_rank=node_rank,
            local_rank=local_rank,
        )

        self.strategy = SCHEDULING_STRATEGIES[opt.scheduling_strategy].from_opt(
            my_corpus_ids=list(compress(self.opt.data.keys(), self._selector)),
            opt=self.opt,
        )

    def __repr__(self):
        kwargs = ',\n '.join(
            f'{key}={pformat(self.__getattribute__(key))}'
            for key in ['tasks', 'gpus_per_node', 'n_nodes', 'node_rank', 'local_rank']
        )
        return f'{self.__class__.__name__}(\n{kwargs}\n)'

    def _tasks_on_device(self, node_rank, local_rank):
        return [task for task in self.tasks if (task.node_rank, task.local_rank) == (node_rank, local_rank)]

    def get_tasks(self):
        if self.node_rank is None or self.local_rank is None:
            # global mode: return all
            return self.tasks
        else:
            return self._tasks_on_device(self.node_rank, self.local_rank)

    @staticmethod
    def _default_node_gpu(n_tasks, n_nodes, gpus_per_node):
        def yield_each_gpu():
            for node_rank in range(n_nodes):
                for local_rank in range(gpus_per_node):
                    yield (node_rank, local_rank)

        # yield GPUs in rank order, repeat as necessary
        return list(islice(cycle(yield_each_gpu()), n_tasks))

    def create_all_distributed_groups(
        self,
        new_group_func=torch.distributed.new_group,
    ):
        # Single OrderedDict contains all components.
        # Keys are tuples of strings.
        # The length of the key varies depending on the component:
        # ('encoder', encoder_id)
        # ('decoder', decoder_id)
        # ('src_emb', lang, encoder_id)
        # ('tgt_emb', lang, decoder_id)
        self.components_to_gpus = OrderedDict()

        for node_rank in range(self.n_nodes):
            for local_rank in range(self.gpus_per_node):
                global_rank = node_rank * self.gpus_per_node + local_rank
                tasks = self._tasks_on_device(node_rank, local_rank)

                for task in tasks:
                    keys = [
                        ('encoder', task.encoder_id),
                        ('decoder', task.decoder_id),
                        ('src_emb', task.src_lang, task.encoder_id),
                        ('tgt_emb', task.tgt_lang, task.decoder_id),
                    ]
                    for key in keys:
                        # Using setdefault to treat OrderedDict as defaultdict
                        self.components_to_gpus.setdefault(key, set()).add(global_rank)

        # Structured, each component in a separate OrderedDict
        self.components_to_groups = {}
        for key, global_ranks in self.components_to_gpus.items():
            if len(global_ranks) < 2:
                # only create a process group if the component is on 2 or more gpus
                continue
            sorted_global_ranks = list(sorted(global_ranks))
            min_rank = sorted_global_ranks[0]
            group_tpl = (min_rank, new_group_func(sorted_global_ranks))
            component_type = key[0]
            component_id = key[1:]
            self.components_to_groups.setdefault(component_type, OrderedDict())[component_id] = group_tpl

        return self.components_to_groups

    @property
    def global_rank(self):
        if self.node_rank is None or self.local_rank is None:
            return None
        return self.node_rank * self.gpus_per_node + self.local_rank

    def get_distributed_groups(
        self,
        new_group_func=torch.distributed.new_group,
    ):
        """
        Returns pairs of (component_id, process_group).
        Only components present on this GPU are returned.
        The pairs are returned in a consistent order across GPUs.
        """
        if self.components_to_groups is None:
            self.create_all_distributed_groups(new_group_func)
        logger.info(f'components_to_groups: {self.components_to_groups}')

        my_distributed_groups = {
            'encoder': OrderedDict(),
            'decoder': OrderedDict(),
            'src_emb': OrderedDict(),
            'tgt_emb': OrderedDict(),
        }

        if self.global_rank is None:
            # Training on CPU, or called on global TaskQueueManager
            for component_type, components in self.components_to_groups:
                my_distributed_groups[component_type] = components

        global_rank = self.global_rank

        for key, global_ranks in self.components_to_gpus.items():
            if global_rank not in global_ranks:
                # omit groups that are not on this device
                continue
            component_type = key[0]
            component_id = key[1:]
            if component_id not in self.components_to_groups[component_type]:
                # omit components on a single device
                logger.info(f'{component_type} {component_id} is on a single device')
                continue
            my_distributed_groups[component_type][component_id] = \
                self.components_to_groups[component_type][component_id]

        return my_distributed_groups

    # TODO: soon deprecated by #18 Data pipeline refactoring
    def get_fields(self, side: str, fields_dict):
        """Returns a list of tuples: (side, lang, component_id, fields).
        side:           Either 'src' or 'tgt'.
        lang:           The language code. Vocabularies are language specific.
        component_id:   The encoder or decoder id. Embeddings are stored in
                        the encoders/decoders, so that component needs to be identified
                        in order to access the correct embeddings,
                        even if the embeddings are language specific.
        fields:         The actual Fields.
        """
        seen = set()
        result = []
        for task in self.get_tasks():
            if side == 'src':
                lang = task.src_lang
                component_id = task.encoder_id
            else:
                lang = task.tgt_lang
                component_id = task.decoder_id
            fields = fields_dict[(side, lang)]
            if not (side, lang, component_id) in seen:
                result.append((side, lang, component_id, fields))
            seen.add((side, lang, component_id))
        return result

<<<<<<< HEAD
    def get_dataset_specs(self, fields_dict):
        my_lang_pairs = compress(self.lang_pairs, self._selector)
        my_encoder_ids = compress(self.encoder_ids, self._selector)
        my_decoder_ids = compress(self.decoder_ids, self._selector)
        corpus_ids = self.opt.data.keys()
        my_corpus_ids = compress(corpus_ids, self._selector)
        corpus_dict = self.get_corpora(is_train=True)

        selected = [my_lang_pairs, my_encoder_ids, my_decoder_ids, my_corpus_ids]

        result = []
        for lang_pair, encoder_id, decoder_id, corpus_id in zip(*selected):
            src_lang, tgt_lang = lang_pair
            result.append(
                (
                    src_lang,
                    tgt_lang,
                    encoder_id,
                    decoder_id,
                    corpus_id,
                    corpus_dict[corpus_id],
                    fields_dict[('src', src_lang)],
                    fields_dict[('tgt', tgt_lang)],
                )
            )
        return result

    def sample_corpus_ids(self, communication_batch_id: int):
        return self.strategy.sample_corpus_ids(
            self.tasks_per_communication_batch,
            communication_batch_id,
        )

=======
>>>>>>> a16e6baa
    def get_encoders(self):
        my_encoder_ids = [task.encoder_id for task in self.get_tasks()]
        return my_encoder_ids

    def get_decoders(self):
        my_decoder_ids = [task.decoder_id for task in self.get_tasks()]
        return my_decoder_ids

    def get_src_embs(self):
        return [(task.src_lang, task.encoder_id) for task in self.get_tasks()]

    def get_tgt_embs(self):
        return [(task.tgt_lang, task.decoder_id) for task in self.get_tasks()]

    def get_generators(self):
<<<<<<< HEAD
        my_lang_pairs = compress(self.lang_pairs, self._selector)
        return [tgt_lang for (src_lang, tgt_lang) in my_lang_pairs]


class SchedulingStrategy(ABC):
    @abstractmethod
    def __init__(self, my_corpus_ids: List[str], **kwargs):
        pass

    @classmethod
    @abstractmethod
    def from_opt(cls, my_corpus_ids: List[str], opt: dict):
        pass

    @abstractmethod
    def sample_corpus_ids(self, n_samples: int, communication_batch_id: int) -> List[str]:
        pass


class WeightedSamplingSchedulingStrategy(SchedulingStrategy):
    """
    Schedules tasks by sampling with replacement from a categorical distribution.
    The probabilities are found by normalizing the weights of all valid tasks (corpora).
    Valid tasks are those that are present on this device, and have already reached
    their curriculum starting point "introduce_at_training_step".
    """

    def __init__(
        self,
        my_corpus_ids: List[str],
        my_weights: List[float],
        my_introduce_at_training_step: List[int]
    ):
        self.my_corpus_ids = my_corpus_ids
        self.my_weights = my_weights
        self.my_introduce_at_training_step = my_introduce_at_training_step

        # Sanity check of weights and curriculum
        assert len(self.my_corpus_ids) == len(self.my_weights)
        assert len(self.my_corpus_ids) == len(self.my_introduce_at_training_step)
        if sum(my_weights) <= 0:
            raise ValueError('Can not set "weight" of all corpora on a device to zero')
        if all(x > 0 for x in my_introduce_at_training_step):
            raise ValueError('Can not set "introduce_at_training_step" of all corpora on a device to nonzero')
        if all(weight == 0 or start > 0 for (weight, start) in zip(my_weights, my_introduce_at_training_step)):
            raise ValueError('Invalid curriculum: no corpus is ready to start in the first step')

    @classmethod
    def from_opt(cls, my_corpus_ids: List[str], opt: dict):
        my_weights = [opt.data[corpus_id]['weight'] for corpus_id in my_corpus_ids]
        my_introduce_at_training_step = [
            opt.data[corpus_id]['introduce_at_training_step'] for corpus_id in my_corpus_ids
        ]
        return cls(my_corpus_ids, my_weights, my_introduce_at_training_step)

    def sample_corpus_ids(
        self,
        n_samples: int,
        communication_batch_id: int,
    ):
        weights = [
            weight if introduce_at_training_step <= communication_batch_id else 0
            for (corpus_id, weight, introduce_at_training_step) in zip(
                self.my_corpus_ids, self.my_weights, self.my_introduce_at_training_step
            )
        ]
        sum_w = sum(weights)
        assert sum_w > 0
        p = [weight / sum_w for weight in weights]
        # sampling with replacement from weighted corpora (language pairs)
        sampled_corpus_ids = np.random.choice(self.my_corpus_ids, size=n_samples, p=p)
        return sampled_corpus_ids


class RoundRobinSchedulingStrategy(SchedulingStrategy):
    """
    Schedules tasks (corpora) in a round-robin fashion.
    Yields a communication batch of n_samples at a time.
    When reaching the end of the list of tasks, starts over from the beginning.
    """

    def __init__(self, my_corpus_ids: List[str]):
        self.infinite_corpus_ids = cycle(my_corpus_ids)

    def from_opt(cls, my_corpus_ids: List[str], opt: dict):
        return cls(my_corpus_ids)

    def sample_corpus_ids(
        self,
        n_samples: int,
        communication_batch_id: int,
    ):
        return list(islice(self.infinite_corpus_ids, n_samples))


SCHEDULING_STRATEGIES = {
    'weighted_sampling': WeightedSamplingSchedulingStrategy,
    'roundrobin': RoundRobinSchedulingStrategy,
}
=======
        return [task.tgt_lang for task in self.get_tasks()]

    def get_langs(self, side):
        if side == 'src':
            return [task.src_lang for task in self.get_tasks()]
        elif side == 'tgt':
            return [task.tgt_lang for task in self.get_tasks()]
        else:
            raise ValueError(f'side "{side}" not in {{src, tgt}}')
>>>>>>> a16e6baa
<|MERGE_RESOLUTION|>--- conflicted
+++ resolved
@@ -11,23 +11,14 @@
 
 from abc import ABC, abstractmethod
 from argparse import Namespace
-<<<<<<< HEAD
-from collections import OrderedDict
-from itertools import compress, cycle, islice
-from typing import Any, Dict, Optional, List
-
-from onmt.inputters.corpus import get_corpus
-from onmt.utils.logging import init_logger, logger
-from onmt.utils.misc import set_random_seed
-=======
 from collections import OrderedDict, namedtuple
 from dataclasses import dataclass
 from itertools import cycle, islice
+from pprint import pformat
+from typing import Any, Optional, List
+
 from onmt.utils.logging import init_logger, logger
 from onmt.utils.misc import set_random_seed
-from pprint import pformat
-from typing import Any, Optional, List
->>>>>>> a16e6baa
 
 
 def is_master(global_rank):
@@ -296,6 +287,103 @@
         error_queue.put((opt.gpu_ranks[node_rank], traceback.format_exc()))
 
 
+class SchedulingStrategy(ABC):
+    @abstractmethod
+    def __init__(self, my_corpus_ids: List[str], **kwargs):
+        pass
+
+    @classmethod
+    @abstractmethod
+    def from_opt(cls, my_corpus_ids: List[str], opt: dict):
+        pass
+
+    @abstractmethod
+    def sample_corpus_ids(self, n_samples: int, communication_batch_id: int) -> List[str]:
+        pass
+
+
+class WeightedSamplingSchedulingStrategy(SchedulingStrategy):
+    """
+    Schedules tasks by sampling with replacement from a categorical distribution.
+    The probabilities are found by normalizing the weights of all valid tasks (corpora).
+    Valid tasks are those that are present on this device, and have already reached
+    their curriculum starting point "introduce_at_training_step".
+    """
+
+    def __init__(
+        self,
+        my_corpus_ids: List[str],
+        my_weights: List[float],
+        my_introduce_at_training_step: List[int]
+    ):
+        self.my_corpus_ids = my_corpus_ids
+        self.my_weights = my_weights
+        self.my_introduce_at_training_step = my_introduce_at_training_step
+
+        # Sanity check of weights and curriculum
+        assert len(self.my_corpus_ids) == len(self.my_weights)
+        assert len(self.my_corpus_ids) == len(self.my_introduce_at_training_step)
+        if sum(my_weights) <= 0:
+            raise ValueError('Can not set "weight" of all corpora on a device to zero')
+        if all(x > 0 for x in my_introduce_at_training_step):
+            raise ValueError('Can not set "introduce_at_training_step" of all corpora on a device to nonzero')
+        if all(weight == 0 or start > 0 for (weight, start) in zip(my_weights, my_introduce_at_training_step)):
+            raise ValueError('Invalid curriculum: no corpus is ready to start in the first step')
+
+    @classmethod
+    def from_opt(cls, my_corpus_ids: List[str], opt: dict):
+        my_weights = [opt.data[corpus_id]['weight'] for corpus_id in my_corpus_ids]
+        my_introduce_at_training_step = [
+            opt.data[corpus_id]['introduce_at_training_step'] for corpus_id in my_corpus_ids
+        ]
+        return cls(my_corpus_ids, my_weights, my_introduce_at_training_step)
+
+    def sample_corpus_ids(
+        self,
+        n_samples: int,
+        communication_batch_id: int,
+    ):
+        weights = [
+            weight if introduce_at_training_step <= communication_batch_id else 0
+            for (corpus_id, weight, introduce_at_training_step) in zip(
+                self.my_corpus_ids, self.my_weights, self.my_introduce_at_training_step
+            )
+        ]
+        sum_w = sum(weights)
+        assert sum_w > 0
+        p = [weight / sum_w for weight in weights]
+        # sampling with replacement from weighted corpora (language pairs)
+        sampled_corpus_ids = np.random.choice(self.my_corpus_ids, size=n_samples, p=p)
+        return sampled_corpus_ids
+
+
+class RoundRobinSchedulingStrategy(SchedulingStrategy):
+    """
+    Schedules tasks (corpora) in a round-robin fashion.
+    Yields a communication batch of n_samples at a time.
+    When reaching the end of the list of tasks, starts over from the beginning.
+    """
+
+    def __init__(self, my_corpus_ids: List[str]):
+        self.infinite_corpus_ids = cycle(my_corpus_ids)
+
+    @classmethod
+    def from_opt(cls, my_corpus_ids: List[str], opt: dict):
+        return cls(my_corpus_ids)
+
+    def sample_corpus_ids(
+        self,
+        n_samples: int,
+        communication_batch_id: int,
+    ):
+        return list(islice(self.infinite_corpus_ids, n_samples))
+
+
+SCHEDULING_STRATEGIES = {
+    'weighted_sampling': WeightedSamplingSchedulingStrategy,
+    'roundrobin': RoundRobinSchedulingStrategy,
+}
+
 DatasetMetadata = namedtuple('DatasetMetadata', 'src_lang tgt_lang encoder_id decoder_id corpus_id')
 
 
@@ -334,10 +422,12 @@
         tasks: List[TaskSpecs],
         gpus_per_node: int,
         n_nodes: int,
+        tasks_per_communication_batch: int,
         components_to_gpus=None,
         components_to_groups=None,
         node_rank: Optional[int] = None,
-        local_rank: Optional[int] = None
+        local_rank: Optional[int] = None,
+        scheduling_strategy: Optional[SchedulingStrategy] = None,
     ):
         """
         Schedules tasks (language pairs) to devices.
@@ -353,17 +443,13 @@
         self.tasks = tasks
         self.node_rank = node_rank
         self.local_rank = local_rank
+        self.tasks_per_communication_batch = tasks_per_communication_batch
+        self.scheduling_strategy = scheduling_strategy
 
         self.gpus_per_node = gpus_per_node
         self.n_nodes = n_nodes
 
-<<<<<<< HEAD
-        self.tasks_per_communication_batch = opt.accum_count
-
-        logger.info(f'in scheduler: node_rank {node_rank} local_rank {local_rank}')
-=======
         logger.info(f'in task_queue_manager: node_rank {node_rank} local_rank {local_rank}')
->>>>>>> a16e6baa
         assert node_rank is None or 0 <= node_rank < self.n_nodes
         assert local_rank is None or 0 <= local_rank < self.gpus_per_node
 
@@ -436,23 +522,32 @@
                 tgt_vocab=None,
             )
             tasks.append(task)
-        return cls(tasks, gpus_per_node=gpus_per_node, n_nodes=n_nodes)
-
-    def global_to_local(self, node_rank, local_rank):
+        return cls(
+            tasks,
+            gpus_per_node=gpus_per_node,
+            n_nodes=n_nodes,
+            tasks_per_communication_batch=opt.accum_count,
+        )
+
+    def global_to_local(self, node_rank, local_rank, opt):
+        scheduling_strategy = self._get_strategy(node_rank, local_rank, opt)
         return self.__class__(
             self.tasks,
             gpus_per_node=self.gpus_per_node,
             n_nodes=self.n_nodes,
+            tasks_per_communication_batch=self.tasks_per_communication_batch,
             components_to_gpus=self.components_to_gpus,
             components_to_groups=self.components_to_groups,
             node_rank=node_rank,
             local_rank=local_rank,
+            scheduling_strategy=scheduling_strategy,
         )
 
-        self.strategy = SCHEDULING_STRATEGIES[opt.scheduling_strategy].from_opt(
-            my_corpus_ids=list(compress(self.opt.data.keys(), self._selector)),
-            opt=self.opt,
-        )
+    def _get_strategy(self, node_rank, local_rank, opt):
+        # Global TQM does not have a task distribution strategy, but the local ones do
+        my_corpus_ids = [task.corpus_id for task in self._tasks_on_device(node_rank, local_rank)]
+        strategy = SCHEDULING_STRATEGIES[opt.scheduling_strategy].from_opt(my_corpus_ids=my_corpus_ids, opt=opt)
+        return strategy
 
     def __repr__(self):
         kwargs = ',\n '.join(
@@ -599,42 +694,12 @@
             seen.add((side, lang, component_id))
         return result
 
-<<<<<<< HEAD
-    def get_dataset_specs(self, fields_dict):
-        my_lang_pairs = compress(self.lang_pairs, self._selector)
-        my_encoder_ids = compress(self.encoder_ids, self._selector)
-        my_decoder_ids = compress(self.decoder_ids, self._selector)
-        corpus_ids = self.opt.data.keys()
-        my_corpus_ids = compress(corpus_ids, self._selector)
-        corpus_dict = self.get_corpora(is_train=True)
-
-        selected = [my_lang_pairs, my_encoder_ids, my_decoder_ids, my_corpus_ids]
-
-        result = []
-        for lang_pair, encoder_id, decoder_id, corpus_id in zip(*selected):
-            src_lang, tgt_lang = lang_pair
-            result.append(
-                (
-                    src_lang,
-                    tgt_lang,
-                    encoder_id,
-                    decoder_id,
-                    corpus_id,
-                    corpus_dict[corpus_id],
-                    fields_dict[('src', src_lang)],
-                    fields_dict[('tgt', tgt_lang)],
-                )
-            )
-        return result
-
     def sample_corpus_ids(self, communication_batch_id: int):
-        return self.strategy.sample_corpus_ids(
+        return self.scheduling_strategy.sample_corpus_ids(
             self.tasks_per_communication_batch,
             communication_batch_id,
         )
 
-=======
->>>>>>> a16e6baa
     def get_encoders(self):
         my_encoder_ids = [task.encoder_id for task in self.get_tasks()]
         return my_encoder_ids
@@ -650,107 +715,6 @@
         return [(task.tgt_lang, task.decoder_id) for task in self.get_tasks()]
 
     def get_generators(self):
-<<<<<<< HEAD
-        my_lang_pairs = compress(self.lang_pairs, self._selector)
-        return [tgt_lang for (src_lang, tgt_lang) in my_lang_pairs]
-
-
-class SchedulingStrategy(ABC):
-    @abstractmethod
-    def __init__(self, my_corpus_ids: List[str], **kwargs):
-        pass
-
-    @classmethod
-    @abstractmethod
-    def from_opt(cls, my_corpus_ids: List[str], opt: dict):
-        pass
-
-    @abstractmethod
-    def sample_corpus_ids(self, n_samples: int, communication_batch_id: int) -> List[str]:
-        pass
-
-
-class WeightedSamplingSchedulingStrategy(SchedulingStrategy):
-    """
-    Schedules tasks by sampling with replacement from a categorical distribution.
-    The probabilities are found by normalizing the weights of all valid tasks (corpora).
-    Valid tasks are those that are present on this device, and have already reached
-    their curriculum starting point "introduce_at_training_step".
-    """
-
-    def __init__(
-        self,
-        my_corpus_ids: List[str],
-        my_weights: List[float],
-        my_introduce_at_training_step: List[int]
-    ):
-        self.my_corpus_ids = my_corpus_ids
-        self.my_weights = my_weights
-        self.my_introduce_at_training_step = my_introduce_at_training_step
-
-        # Sanity check of weights and curriculum
-        assert len(self.my_corpus_ids) == len(self.my_weights)
-        assert len(self.my_corpus_ids) == len(self.my_introduce_at_training_step)
-        if sum(my_weights) <= 0:
-            raise ValueError('Can not set "weight" of all corpora on a device to zero')
-        if all(x > 0 for x in my_introduce_at_training_step):
-            raise ValueError('Can not set "introduce_at_training_step" of all corpora on a device to nonzero')
-        if all(weight == 0 or start > 0 for (weight, start) in zip(my_weights, my_introduce_at_training_step)):
-            raise ValueError('Invalid curriculum: no corpus is ready to start in the first step')
-
-    @classmethod
-    def from_opt(cls, my_corpus_ids: List[str], opt: dict):
-        my_weights = [opt.data[corpus_id]['weight'] for corpus_id in my_corpus_ids]
-        my_introduce_at_training_step = [
-            opt.data[corpus_id]['introduce_at_training_step'] for corpus_id in my_corpus_ids
-        ]
-        return cls(my_corpus_ids, my_weights, my_introduce_at_training_step)
-
-    def sample_corpus_ids(
-        self,
-        n_samples: int,
-        communication_batch_id: int,
-    ):
-        weights = [
-            weight if introduce_at_training_step <= communication_batch_id else 0
-            for (corpus_id, weight, introduce_at_training_step) in zip(
-                self.my_corpus_ids, self.my_weights, self.my_introduce_at_training_step
-            )
-        ]
-        sum_w = sum(weights)
-        assert sum_w > 0
-        p = [weight / sum_w for weight in weights]
-        # sampling with replacement from weighted corpora (language pairs)
-        sampled_corpus_ids = np.random.choice(self.my_corpus_ids, size=n_samples, p=p)
-        return sampled_corpus_ids
-
-
-class RoundRobinSchedulingStrategy(SchedulingStrategy):
-    """
-    Schedules tasks (corpora) in a round-robin fashion.
-    Yields a communication batch of n_samples at a time.
-    When reaching the end of the list of tasks, starts over from the beginning.
-    """
-
-    def __init__(self, my_corpus_ids: List[str]):
-        self.infinite_corpus_ids = cycle(my_corpus_ids)
-
-    def from_opt(cls, my_corpus_ids: List[str], opt: dict):
-        return cls(my_corpus_ids)
-
-    def sample_corpus_ids(
-        self,
-        n_samples: int,
-        communication_batch_id: int,
-    ):
-        return list(islice(self.infinite_corpus_ids, n_samples))
-
-
-SCHEDULING_STRATEGIES = {
-    'weighted_sampling': WeightedSamplingSchedulingStrategy,
-    'roundrobin': RoundRobinSchedulingStrategy,
-}
-=======
         return [task.tgt_lang for task in self.get_tasks()]
 
     def get_langs(self, side):
@@ -759,5 +723,4 @@
         elif side == 'tgt':
             return [task.tgt_lang for task in self.get_tasks()]
         else:
-            raise ValueError(f'side "{side}" not in {{src, tgt}}')
->>>>>>> a16e6baa
+            raise ValueError(f'side "{side}" not in {{src, tgt}}')