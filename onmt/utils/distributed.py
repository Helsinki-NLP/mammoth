--- conflicted
+++ resolved
@@ -7,7 +7,6 @@
 import os
 import pickle
 import signal
-import torch
 import torch.distributed
 
 from abc import ABC, abstractmethod
@@ -15,9 +14,7 @@
 from collections import OrderedDict, namedtuple
 from dataclasses import dataclass
 from enum import Enum
-from itertools import compress, cycle, islice
-
-# from onmt.inputters_mvp import get_corpus
+from itertools import cycle, islice
 from pprint import pformat
 from typing import Any, Optional, List
 
@@ -513,7 +510,6 @@
     tgt_vocab: Any
     encoder_adapter_ids: List[str]
     decoder_adapter_ids: List[str]
-    # TODO: encoder bridge and decoder bridge need their own adapters
 
     def get_serializable_metadata(self):
         """
@@ -871,25 +867,11 @@
         """Returns a list of tuples: (side, lang, component_id, fields)."""
         raise RuntimeError
 
-    # def get_corpora(self, is_train=False, vocabs_dict=None) -> Dict[str, Any]:
-    #     corpus_ids = self.opt.data.keys()
-    #     my_lang_pairs = compress(self.lang_pairs, self._selector)
-    #     my_corpus_ids = compress(corpus_ids, self._selector)
-    #     src_vocabs = {lang: vocab for (_, lang, _, vocab) in self.get_vocabs(side='src', vocabs_dict=vocabs_dict)}
-    #     tgt_vocabs = {lang: vocab for (_, lang, _, vocab) in self.get_vocabs(side='tgt', vocabs_dict=vocabs_dict)}
-    #     device = torch.device(self.local_rank)
-    #     return {
-    #         corpus_id: get_corpus(self.opt, corpus_id, src_vocabs[src], tgt_vocabs[tgt], is_train=is_train).to(device)
-    #         for (corpus_id, (src, tgt)) in zip(my_corpus_ids, my_lang_pairs)
-    #     }
-
     # FIXME: merge with below
     def get_vocabularies(self, opt: Namespace, side: str):
-        my_lang_pairs = compress(self.lang_pairs, self._selector)
         result = []
-        for lang_pair in my_lang_pairs:
-            src_lang, tgt_lang = lang_pair
-            lang = src_lang if side == 'src' else tgt_lang
+        for task in self.get_tasks():
+            lang = self.src_lang if side == 'src' else self.tgt_lang
             vocab_path = opt.__getattribute__(f'{side}_vocab')[lang]
             result.append((lang, vocab_path))
         return result
@@ -898,16 +880,8 @@
         """Returns a list of tuples: (side, lang, component_id, vocabs).
         side:           Either 'src' or 'tgt'.
         lang:           The language code. Vocabularies are language specific.
-<<<<<<< HEAD
         component_id:   None
-        fields:         The actual Fields.
-=======
-        component_id:   The encoder or decoder id. Embeddings are stored in
-                        the encoders/decoders, so that component needs to be identified
-                        in order to access the correct embeddings,
-                        even if the embeddings are language specific.
-        vocabs_dict:         The actual vocabs.
->>>>>>> 582560be
+        vocabs_dict:    The actual vocabs.
         """
         seen = set()
         result = []
@@ -917,11 +891,6 @@
                 lang = task.src_lang
             else:
                 lang = task.tgt_lang
-<<<<<<< HEAD
-            fields = fields_dict[(side, lang)]
-=======
-                component_id = task.decoder_id
->>>>>>> 582560be
             if not (side, lang, component_id) in seen:
                 result.append((side, lang, component_id, vocabs_dict[(side, lang)]))
             seen.add((side, lang, component_id))
