--- conflicted
+++ resolved
@@ -1,14 +1,8 @@
 #!/usr/bin/env python
-<<<<<<< HEAD
-""" Pre-process Data / features files and build vocabulary """
 # -*- coding: utf-8 -*-
-=======
 """
     Pre-process Data / features files and build vocabulary
 """
-
-from __future__ import print_function
->>>>>>> 7ebf1125
 
 from __future__ import print_function
 
@@ -19,10 +13,6 @@
 
 import torch
 
-<<<<<<< HEAD
-=======
-
->>>>>>> 7ebf1125
 from onmt.utils.misc import get_logger
 
 import onmt.inputters as inputters
